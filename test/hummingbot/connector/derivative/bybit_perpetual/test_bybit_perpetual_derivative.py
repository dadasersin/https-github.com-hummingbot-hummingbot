--- conflicted
+++ resolved
@@ -1,79 +1,24 @@
 import asyncio
 import json
 import re
-import time
+from copy import deepcopy
 from decimal import Decimal
-<<<<<<< HEAD
-from typing import Dict
-from unittest import TestCase
-=======
 from itertools import chain, product
 from typing import Any, Callable, List, Optional, Tuple
->>>>>>> 92c14913
 from unittest.mock import AsyncMock, patch
 
 import pandas as pd
 from aioresponses import aioresponses
+from aioresponses.core import RequestCall
 
 import hummingbot.connector.derivative.bybit_perpetual.bybit_perpetual_constants as CONSTANTS
-import hummingbot.connector.derivative.bybit_perpetual.bybit_perpetual_utils as bybit_utils
+import hummingbot.connector.derivative.bybit_perpetual.bybit_perpetual_web_utils as web_utils
 from hummingbot.client.config.client_config_map import ClientConfigMap
 from hummingbot.client.config.config_helpers import ClientConfigAdapter
-from hummingbot.connector.derivative.bybit_perpetual.bybit_perpetual_api_order_book_data_source import (
-    BybitPerpetualAPIOrderBookDataSource,
-)
 from hummingbot.connector.derivative.bybit_perpetual.bybit_perpetual_derivative import BybitPerpetualDerivative
-from hummingbot.connector.derivative.bybit_perpetual.bybit_perpetual_order_book import BybitPerpetualOrderBook
-from hummingbot.connector.test_support.network_mocking_assistant import NetworkMockingAssistant
+from hummingbot.connector.perpetual_trading import PerpetualTrading
+from hummingbot.connector.test_support.perpetual_derivative_test import AbstractPerpetualDerivativeTests
 from hummingbot.connector.trading_rule import TradingRule
-<<<<<<< HEAD
-from hummingbot.connector.utils import get_new_client_order_id
-from hummingbot.core.data_type.common import OrderType, PositionAction, PositionMode, PositionSide, TradeType
-from hummingbot.core.data_type.in_flight_order import InFlightOrder, OrderState
-from hummingbot.core.event.event_logger import EventLogger
-from hummingbot.core.event.events import FundingInfo, MarketEvent
-from hummingbot.core.network_iterator import NetworkStatus
-
-
-class BybitPerpetualDerivativeTests(TestCase):
-    level = 0
-
-    def setUp(self) -> None:
-        super().setUp()
-        self.base_asset = "BTC"
-        self.quote_asset = "USDT"
-        self.trading_pair = f"{self.base_asset}-{self.quote_asset}"
-        self.ex_trading_pair = f"{self.base_asset}{self.quote_asset}"
-        self.non_linear_base = "BTC"
-        self.non_linear_quote = "USD"
-        self.non_linear_trading_pair = f"{self.non_linear_base}-{self.non_linear_quote}"
-        self.non_linear_ex_trading_pair = f"{self.non_linear_base}{self.non_linear_quote}"
-        self.domain = "bybit_perpetual_testnet"
-
-        self.log_records = []
-        self._finalMessage = 'FinalDummyMessage'
-        self.async_task = None
-        self.client_config_map = ClientConfigAdapter(ClientConfigMap())
-
-        self.connector = BybitPerpetualDerivative(
-            client_config_map=self.client_config_map,
-            bybit_perpetual_api_key='testApiKey',
-            bybit_perpetual_secret_key='testSecretKey',
-            trading_pairs=[self.trading_pair, self.non_linear_trading_pair],
-            domain=self.domain)
-
-        self.connector.logger().setLevel(1)
-        self.connector.logger().addHandler(self)
-
-        self.mocking_assistant = NetworkMockingAssistant()
-        self.mock_done_event = asyncio.Event()
-
-        BybitPerpetualAPIOrderBookDataSource._trading_pair_symbol_map = {
-            self.domain: {
-                self.ex_trading_pair: self.trading_pair,
-                self.non_linear_ex_trading_pair: self.non_linear_trading_pair
-            }
-=======
 from hummingbot.connector.utils import combine_to_hb_trading_pair, get_new_client_order_id
 from hummingbot.core.data_type.common import OrderType, PositionAction, PositionMode, TradeType
 from hummingbot.core.data_type.funding_info import FundingInfo
@@ -179,631 +124,64 @@
                 },
             ],
             "time_now": "1615801223.589808",
->>>>>>> 92c14913
-        }
-
-        self.buy_order_created_logger: EventLogger = EventLogger()
-        self.sell_order_created_logger: EventLogger = EventLogger()
-        self.buy_order_completed_logger: EventLogger = EventLogger()
-        self.order_cancelled_logger: EventLogger = EventLogger()
-        self.order_failure_logger: EventLogger = EventLogger()
-        self.order_filled_logger: EventLogger = EventLogger()
-        self.connector.add_listener(MarketEvent.BuyOrderCreated, self.buy_order_created_logger)
-        self.connector.add_listener(MarketEvent.SellOrderCreated, self.sell_order_created_logger)
-        self.connector.add_listener(MarketEvent.BuyOrderCompleted, self.buy_order_completed_logger)
-        self.connector.add_listener(MarketEvent.OrderCancelled, self.order_cancelled_logger)
-        self.connector.add_listener(MarketEvent.OrderFailure, self.order_failure_logger)
-        self.connector.add_listener(MarketEvent.OrderFilled, self.order_filled_logger)
-
-    def tearDown(self) -> None:
-        self.async_task and self.async_task.cancel()
-        super().tearDown()
-
-    def handle(self, record):
-        self.log_records.append(record)
-
-    def _is_logged(self, log_level: str, message: str) -> bool:
-        return any(record.levelname == log_level and record.getMessage() == message
-                   for record in self.log_records)
-
-    def _simulate_trading_rules_initialized(self):
-        self.connector._trading_rules = {
-            self.trading_pair: TradingRule(
-                trading_pair=self.trading_pair,
-                min_order_size=Decimal(str(0.01)),
-                min_price_increment=Decimal(str(0.0001)),
-                min_base_amount_increment=Decimal(str(0.000001)),
-            ),
-            self.non_linear_trading_pair: TradingRule(
-                trading_pair=self.non_linear_trading_pair,
-                min_order_size=Decimal(str(0.01)),
-                min_price_increment=Decimal(str(0.0001)),
-                min_base_amount_increment=Decimal(str(0.000001)),
-                buy_order_collateral_token=self.non_linear_base,
-                sell_order_collateral_token=self.non_linear_base,
-            ),
-        }
-
-    def _authentication_response(self, authenticated: bool) -> str:
-        request = {"op": "auth",
-                   "args": ['testAPIKey', 'testExpires', 'testSignature']}
-        message = {"success": authenticated,
-                   "ret_msg": "",
-                   "conn_id": "testConnectionID",
-                   "request": request}
-
-        return message
-
-    def _get_symbols_mock_response(
-            self,
-            linear: bool = True,
-            min_order_size: float = 1,
-            max_order_size: float = 2,
-            min_price_increment: float = 3,
-            min_base_amount_increment: float = 4,
-    ) -> Dict:
-        base, quote = (
-            (self.base_asset, self.quote_asset)
-            if linear
-            else (self.non_linear_base, self.non_linear_quote)
-        )
-        symbols_mock = {  # irrelevant fields removed
-            "result": [
-                {
-                    "name": f"{base}{quote}",
-                    "alias": f"{base}{quote}",
-                    "status": "Trading",
-                    "base_currency": base,
-                    "quote_currency": quote,
-                    "price_scale": 2,
-                    "taker_fee": "0.00075",
-                    "maker_fee": "-0.00025",
-                    "leverage_filter": {
-                        "min_leverage": 1,
-                        "max_leverage": 100,
-                        "leverage_step": "0.01"
-                    },
-                    "price_filter": {
-                        "min_price": "0.5",
-                        "max_price": "999999.5",
-                        "tick_size": min_price_increment,
-                    },
-                    "lot_size_filter": {
-                        "max_trading_qty": max_order_size,
-                        "min_trading_qty": min_order_size,
-                        "qty_step": min_base_amount_increment,
-                    }
-                },
-            ],
-            "time_now": "1615801223.589808"
-        }
-        return symbols_mock
-
-    def test_supported_order_types(self):
-        self.assertEqual(2, len(self.connector.supported_order_types()))
-        self.assertIn(OrderType.LIMIT, self.connector.supported_order_types())
-        self.assertIn(OrderType.MARKET, self.connector.supported_order_types())
-
-    def test_get_order_price_quantum(self):
-        self._simulate_trading_rules_initialized()
-        self.assertEqual(Decimal("0.0001"), self.connector.get_order_price_quantum(self.trading_pair, Decimal(100)))
-
-    def test_get_order_size_quantum(self):
-        self._simulate_trading_rules_initialized()
-        self.assertEqual(Decimal("0.000001"), self.connector.get_order_size_quantum(self.trading_pair, Decimal(100)))
-
-    def _mock_responses_done_callback(self, *_, **__):
-        self.mock_done_event.set()
-
-    @aioresponses()
-    @patch("hummingbot.connector.utils.get_tracking_nonce_low_res")
-    def test_create_buy_order(self, post_mock, mocked_nonce):
-        mocked_nonce.return_value = 5
-        path_url = bybit_utils.rest_api_path_for_endpoint(CONSTANTS.PLACE_ACTIVE_ORDER_PATH_URL, self.trading_pair)
-        url = bybit_utils.rest_api_url_for_endpoint(path_url, self.domain)
-        regex_url = re.compile(f"^{url}")
-
+        }
+        return mock_response
+
+    @property
+    def latest_prices_request_mock_response(self):
         mock_response = {
             "ret_code": 0,
             "ret_msg": "OK",
             "ext_code": "",
             "ext_info": "",
-            "result": {
-                "user_id": 1,
-                "order_id": "335fd977-e5a5-4781-b6d0-c772d5bfb95b",
-                "symbol": self.ex_trading_pair,
-                "side": "Buy",
-                "order_type": "Limit",
-                "price": 46000,
-                "qty": 1,
-                "time_in_force": "GoodTillCancel",
-                "order_status": "Created",
-                "last_exec_time": 0,
-                "last_exec_price": 0,
-                "leaves_qty": 1,
-                "cum_exec_qty": 0,
-                "cum_exec_value": 0,
-                "cum_exec_fee": 0,
-                "reject_reason": "",
-                "order_link_id": get_new_client_order_id(True,
-                                                         self.trading_pair,
-                                                         max_id_len=CONSTANTS.ORDER_ID_LEN,
-                                                         hbot_order_id_prefix=CONSTANTS.HBOT_BROKER_ID),
-                "created_at": "2019-11-30T11:03:43.452Z",
-                "updated_at": "2019-11-30T11:03:43.455Z"
-            },
-            "time_now": "1575111823.458705",
-            "rate_limit_status": 98,
-            "rate_limit_reset_ms": 1580885703683,
-            "rate_limit": 100
-        }
-        post_mock.post(regex_url, body=json.dumps(mock_response), callback=self._mock_responses_done_callback)
-
-        self._simulate_trading_rules_initialized()
-        self.connector._leverage[self.trading_pair] = 10
-
-        new_order_id = self.connector.buy(trading_pair=self.trading_pair,
-                                          amount=Decimal("1"),
-                                          order_type=OrderType.LIMIT,
-                                          price=Decimal("46000"),
-                                          position_action=PositionAction.OPEN)
-
-        asyncio.get_event_loop().run_until_complete(self.mock_done_event.wait())
-
-        result = mock_response["result"]
-
-        self.assertEqual(get_new_client_order_id(True,
-                                                 self.trading_pair,
-                                                 max_id_len=CONSTANTS.ORDER_ID_LEN,
-                                                 hbot_order_id_prefix=CONSTANTS.HBOT_BROKER_ID), new_order_id)
-        self.assertEqual("Buy", result["side"])
-        self.assertEqual(self.ex_trading_pair, result["symbol"])
-        self.assertEqual("Limit", result["order_type"])
-        self.assertEqual(1, result["qty"])
-        self.assertEqual(46000, result["price"])
-        self.assertEqual("GoodTillCancel", result["time_in_force"])
-        self.assertEqual(new_order_id, result["order_link_id"])
-
-        self.assertIn(new_order_id, self.connector.in_flight_orders)
-        in_flight_order = self.connector.in_flight_orders[new_order_id]
-        self.assertEqual("335fd977-e5a5-4781-b6d0-c772d5bfb95b", in_flight_order.exchange_order_id)
-        self.assertEqual(new_order_id, in_flight_order.client_order_id)
-        self.assertEqual(Decimal(1), in_flight_order.amount)
-        self.assertEqual(Decimal("46000"), in_flight_order.price)
-        self.assertEqual(self.trading_pair, in_flight_order.trading_pair)
-        self.assertEqual(OrderType.LIMIT, in_flight_order.order_type)
-        self.assertEqual(TradeType.BUY, in_flight_order.trade_type)
-        self.assertEqual(10, in_flight_order.leverage)
-        self.assertEqual(PositionAction.OPEN, in_flight_order.position)
-
-    @aioresponses()
-    def test_create_buy_order_fails_when_amount_smaller_than_minimum(self, post_mock):
-        path_url = bybit_utils.rest_api_path_for_endpoint(CONSTANTS.PLACE_ACTIVE_ORDER_PATH_URL, self.trading_pair)
-        url = bybit_utils.rest_api_url_for_endpoint(path_url, self.domain)
-        regex_url = re.compile(f"^{url}")
-
+            "result": [
+                {
+                    "symbol": self.exchange_trading_pair,
+                    "bid_price": "7230",
+                    "ask_price": "7230.5",
+                    "last_price": str(self.expected_latest_price),
+                    "last_tick_direction": "ZeroMinusTick",
+                    "prev_price_24h": "7163.00",
+                    "price_24h_pcnt": "0.009353",
+                    "high_price_24h": "7267.50",
+                    "low_price_24h": "7067.00",
+                    "prev_price_1h": "7209.50",
+                    "price_1h_pcnt": "0.002843",
+                    "mark_price": "7230.31",
+                    "index_price": "7230.14",
+                    "open_interest": 117860186,
+                    "open_value": "16157.26",
+                    "total_turnover": "3412874.21",
+                    "turnover_24h": "10864.63",
+                    "total_volume": 28291403954,
+                    "volume_24h": 78053288,
+                    "funding_rate": "0.0001",
+                    "predicted_funding_rate": "0.0001",
+                    "next_funding_time": "2019-12-28T00:00:00Z",
+                    "countdown_hour": 2,
+                    "delivery_fee_rate": "0",
+                    "predicted_delivery_price": "0.00",
+                    "delivery_time": ""
+                }
+            ],
+            "time_now": "1577484619.817968"
+        }
+        return mock_response
+
+    @property
+    def all_symbols_including_invalid_pair_mock_response(self) -> Tuple[str, Any]:
         mock_response = {
             "ret_code": 0,
             "ret_msg": "OK",
             "ext_code": "",
             "ext_info": "",
-            "result": {
-                "user_id": 1,
-                "order_id": "335fd977-e5a5-4781-b6d0-c772d5bfb95b",
-                "symbol": self.ex_trading_pair,
-                "side": "Buy",
-                "order_type": "Limit",
-                "price": 46000,
-                "qty": 1,
-                "time_in_force": "GoodTillCancel",
-                "order_status": "Created",
-                "last_exec_time": 0,
-                "last_exec_price": 0,
-                "leaves_qty": 1,
-                "cum_exec_qty": 0,
-                "cum_exec_value": 0,
-                "cum_exec_fee": 0,
-                "reject_reason": "",
-                "order_link_id": f"B-{self.trading_pair}-1000",
-                "created_at": "2019-11-30T11:03:43.452Z",
-                "updated_at": "2019-11-30T11:03:43.455Z"
-            },
-            "time_now": "1575111823.458705",
-            "rate_limit_status": 98,
-            "rate_limit_reset_ms": 1580885703683,
-            "rate_limit": 100
-        }
-        post_mock.post(regex_url, body=json.dumps(mock_response), callback=self._mock_responses_done_callback)
-        self._simulate_trading_rules_initialized()
-
-        self.connector._leverage[self.trading_pair] = 10
-
-        new_order_id = self.connector.buy(trading_pair=self.trading_pair,
-                                          amount=Decimal("0.0001"),
-                                          order_type=OrderType.LIMIT,
-                                          price=Decimal("46000"),
-                                          position_action=PositionAction.OPEN)
-
-        # Request does not get called.
-        asyncio.get_event_loop().run_until_complete(asyncio.sleep(0.5))
-
-        self.assertFalse(self.mock_done_event.is_set())
-        self.assertNotIn(new_order_id, self.connector.in_flight_orders)
-        self.assertTrue(self._is_logged("NETWORK",
-                                        "Error submitting BUY LIMIT order to Bybit Perpetual for 0.000100 BTC-USDT 46000."
-                                        " Error: BUY order amount 0.000100 is lower than the minimum order size 0.01."
-                                        " Parameters: None"))
-
-    def test_create_order_with_invalid_position_action_raises_value_error(self):
-        self._simulate_trading_rules_initialized()
-
-        self.connector._leverage[self.trading_pair] = 10
-
-<<<<<<< HEAD
-        with self.assertRaises(ValueError) as exception_context:
-            asyncio.get_event_loop().run_until_complete(
-                self.connector._create_order(
-                    trade_type=TradeType.BUY,
-                    order_id="C1",
-                    trading_pair=self.trading_pair,
-                    amount=Decimal("1"),
-                    order_type=OrderType.LIMIT,
-                    price=Decimal("46000"),
-                    position_action=None))
-=======
-    @property
-    def expected_supported_position_modes(self) -> List[PositionMode]:
-        raise NotImplementedError  # test is overwritten
-
-    @property
-    def target_funding_info_next_funding_utc_str(self):
-        datetime_str = str(
-            pd.Timestamp.utcfromtimestamp(
-                self.target_funding_info_next_funding_utc_timestamp)
-        ).replace(" ", "T") + "Z"
-        return datetime_str
-
-    @property
-    def target_funding_info_next_funding_utc_str_ws_updated(self):
-        datetime_str = str(
-            pd.Timestamp.utcfromtimestamp(
-                self.target_funding_info_next_funding_utc_timestamp_ws_updated)
-        ).replace(" ", "T") + "Z"
-        return datetime_str
-
-    @property
-    def target_funding_payment_timestamp_str(self):
-        datetime_str = str(
-            pd.Timestamp.utcfromtimestamp(
-                self.target_funding_payment_timestamp)
-        ).replace(" ", "T") + "Z"
-        return datetime_str
-
-    @property
-    def funding_info_mock_response(self):
-        mock_response = self.latest_prices_request_mock_response
-        funding_info = mock_response["result"][0]
-        funding_info["index_price"] = self.target_funding_info_index_price
-        funding_info["mark_price"] = self.target_funding_info_mark_price
-        funding_info["next_funding_time"] = self.target_funding_info_next_funding_utc_str
-        funding_info["predicted_funding_rate"] = self.target_funding_info_rate
-        return mock_response
-
-    @property
-    def get_predicted_funding_info(self):
-        return {
-            "ret_code": 0,
-            "ret_msg": "ok",
-            "ext_code": "",
-            "result": {
-                "predicted_funding_rate": 3,
-                "predicted_funding_fee": 0
-            },
-            "ext_info": None,
-            "time_now": "1577447415.583259",
-            "rate_limit_status": 118,
-            "rate_limit_reset_ms": 1577447415590,
-            "rate_limit": 120
-        }
-
-    @property
-    def expected_supported_order_types(self):
-        return [OrderType.LIMIT, OrderType.MARKET]
-
-    @property
-    def expected_trading_rule(self):
-        trading_rules_resp = self.trading_rules_request_mock_response["result"][0]
-        return TradingRule(
-            trading_pair=self.trading_pair,
-            min_order_size=Decimal(str(trading_rules_resp["lot_size_filter"]["min_trading_qty"])),
-            max_order_size=Decimal(str(trading_rules_resp["lot_size_filter"]["max_trading_qty"])),
-            min_price_increment=Decimal(str(trading_rules_resp["price_filter"]["tick_size"])),
-            min_base_amount_increment=Decimal(str(trading_rules_resp["lot_size_filter"]["qty_step"])),
-        )
->>>>>>> 92c14913
-
-        self.assertEqual("Specify either OPEN_POSITION or CLOSE_POSITION position_action to create an order",
-                         str(exception_context.exception))
-
-    @aioresponses()
-    def test_create_order_fails_and_logs_when_api_response_has_erroneous_return_code(self, post_mock):
-        path_url = bybit_utils.rest_api_path_for_endpoint(CONSTANTS.PLACE_ACTIVE_ORDER_PATH_URL, self.trading_pair)
-        url = bybit_utils.rest_api_url_for_endpoint(path_url, self.domain)
-        regex_url = re.compile(f"^{url}")
-
-        mock_response = {
-            "ret_code": 130006,
-            "ret_msg": "order qty is out of permissible range",
-            "ext_code": "",
-            "ext_info": "",
-            "result": {},
-            "time_now": "1575111823.458705",
-            "rate_limit_status": 98,
-            "rate_limit_reset_ms": 1580885703683,
-            "rate_limit": 100
-        }
-        post_mock.post(regex_url, body=json.dumps(mock_response), callback=self._mock_responses_done_callback)
-        self._simulate_trading_rules_initialized()
-
-        self.connector._leverage[self.trading_pair] = 10
-
-        new_order_id = self.connector.buy(trading_pair=self.trading_pair,
-                                          amount=Decimal("1"),
-                                          order_type=OrderType.LIMIT,
-                                          price=Decimal("46000"),
-                                          position_action=PositionAction.OPEN)
-
-        asyncio.get_event_loop().run_until_complete(self.mock_done_event.wait())
-
-        self.assertNotIn(new_order_id, self.connector.in_flight_orders)
-        self.assertTrue(any(record.levelname == "NETWORK"
-                            and "Error submitting BUY LIMIT order to Bybit Perpetual for 1.000000 BTC-USDT 46000.0000."
-                            in record.getMessage()
-                            for record in self.log_records))
-        failure_events = self.order_failure_logger.event_log
-        self.assertEqual(1, len(failure_events))
-        self.assertEqual(new_order_id, failure_events[0].order_id)
-
-    @aioresponses()
-    def test_create_order_raises_cancelled_errors(self, post_mock):
-        path_url = bybit_utils.rest_api_path_for_endpoint(CONSTANTS.PLACE_ACTIVE_ORDER_PATH_URL, self.trading_pair)
-        url = bybit_utils.rest_api_url_for_endpoint(path_url, self.domain)
-        regex_url = re.compile(f"^{url}")
-        post_mock.post(regex_url, exception=asyncio.CancelledError)
-        self._simulate_trading_rules_initialized()
-
-        self.connector._leverage[self.trading_pair] = 10
-
-        with self.assertRaises(asyncio.CancelledError):
-            asyncio.get_event_loop().run_until_complete(
-                self.connector._create_order(
-                    trade_type=TradeType.BUY,
-                    order_id="C1",
-                    trading_pair=self.trading_pair,
-                    amount=Decimal("1"),
-                    order_type=OrderType.LIMIT,
-                    price=Decimal("46000"),
-                    position_action=PositionAction.OPEN))
-
-    @aioresponses()
-    def test_create_order_close_position_action(self, post_mock):
-        path_url = bybit_utils.rest_api_path_for_endpoint(CONSTANTS.PLACE_ACTIVE_ORDER_PATH_URL, self.trading_pair)
-        url = bybit_utils.rest_api_url_for_endpoint(path_url, self.domain)
-        regex_url = re.compile(f"^{url}")
-
-        mock_response = {
-            "ret_code": 0,
-            "ret_msg": "OK",
-            "ext_code": "",
-            "ext_info": "",
-            "result": {
-                "user_id": 1,
-                "order_id": "335fd977-e5a5-4781-b6d0-c772d5bfb95b",
-                "symbol": self.ex_trading_pair,
-                "side": "Buy",
-                "order_type": "Limit",
-                "price": 46000,
-                "qty": 1,
-                "time_in_force": "GoodTillCancel",
-                "order_status": "Created",
-                "last_exec_time": 0,
-                "last_exec_price": 0,
-                "leaves_qty": 1,
-                "cum_exec_qty": 0,
-                "cum_exec_value": 0,
-                "cum_exec_fee": 0,
-                "reject_reason": "",
-                "order_link_id": f"B-{self.trading_pair}-1000",
-                "created_at": "2019-11-30T11:03:43.452Z",
-                "updated_at": "2019-11-30T11:03:43.455Z"
-            },
-            "time_now": "1575111823.458705",
-            "rate_limit_status": 98,
-            "rate_limit_reset_ms": 1580885703683,
-            "rate_limit": 100
-        }
-        post_mock.post(regex_url, body=json.dumps(mock_response))
-
-        self.connector._position_mode = PositionMode.HEDGE
-
-        self._simulate_trading_rules_initialized()
-
-        self.connector._leverage[self.trading_pair] = 10
-
-        asyncio.get_event_loop().run_until_complete(
-            self.connector._create_order(
-                trade_type=TradeType.BUY,
-                order_id="C1",
-                trading_pair=self.trading_pair,
-                amount=Decimal("1"),
-                order_type=OrderType.LIMIT,
-                price=Decimal("46000"),
-                position_action=PositionAction.CLOSE)
-        )
-
-        self.assertEqual(1, len(self.connector.in_flight_orders))
-        self.assertTrue("C1" in self.connector.in_flight_orders)
-        in_flight_order: InFlightOrder = self.connector.in_flight_orders["C1"]
-        self.assertEqual(in_flight_order.position, PositionAction.CLOSE)
-
-    @aioresponses()
-    def test_create_order_open_position_action(self, post_mock):
-        path_url = bybit_utils.rest_api_path_for_endpoint(CONSTANTS.PLACE_ACTIVE_ORDER_PATH_URL, self.trading_pair)
-        url = bybit_utils.rest_api_url_for_endpoint(path_url, self.domain)
-        regex_url = re.compile(f"^{url}")
-
-        mock_response = {
-            "ret_code": 0,
-            "ret_msg": "OK",
-            "ext_code": "",
-            "ext_info": "",
-            "result": {
-                "user_id": 1,
-                "order_id": "335fd977-e5a5-4781-b6d0-c772d5bfb95b",
-                "symbol": self.ex_trading_pair,
-                "side": "Buy",
-                "order_type": "Limit",
-                "price": 46000,
-                "qty": 1,
-                "time_in_force": "GoodTillCancel",
-                "order_status": "Created",
-                "last_exec_time": 0,
-                "last_exec_price": 0,
-                "leaves_qty": 1,
-                "cum_exec_qty": 0,
-                "cum_exec_value": 0,
-                "cum_exec_fee": 0,
-                "reject_reason": "",
-                "order_link_id": f"HBOT-B-{self.trading_pair}-1000",
-                "created_at": "2019-11-30T11:03:43.452Z",
-                "updated_at": "2019-11-30T11:03:43.455Z"
-            },
-            "time_now": "1575111823.458705",
-            "rate_limit_status": 98,
-            "rate_limit_reset_ms": 1580885703683,
-            "rate_limit": 100
-        }
-        post_mock.post(regex_url, body=json.dumps(mock_response))
-        self.connector.set_position_mode(PositionMode.HEDGE)
-
-        self._simulate_trading_rules_initialized()
-
-        self.connector._leverage[self.trading_pair] = 10
-
-        asyncio.get_event_loop().run_until_complete(
-            self.connector._create_order(
-                trade_type=TradeType.BUY,
-                order_id="C1",
-                trading_pair=self.trading_pair,
-                amount=Decimal("1"),
-                order_type=OrderType.LIMIT,
-                price=Decimal("46000"),
-                position_action=PositionAction.OPEN)
-        )
-
-        self.assertEqual(1, len(self.connector.in_flight_orders))
-        self.assertTrue("C1" in self.connector.in_flight_orders)
-        in_flight_order: InFlightOrder = self.connector.in_flight_orders["C1"]
-        self.assertEqual(in_flight_order.position, PositionAction.OPEN)
-
-    @aioresponses()
-    @patch("hummingbot.connector.utils.get_tracking_nonce_low_res")
-    def test_create_sell_order(self, post_mock, mocked_nonce):
-        mocked_nonce.return_value = 6
-        path_url = bybit_utils.rest_api_path_for_endpoint(CONSTANTS.PLACE_ACTIVE_ORDER_PATH_URL, self.trading_pair)
-        url = bybit_utils.rest_api_url_for_endpoint(path_url, self.domain)
-        regex_url = re.compile(f"^{url}")
-
-        mock_response = {
-            "ret_code": 0,
-            "ret_msg": "OK",
-            "ext_code": "",
-            "ext_info": "",
-            "result": {
-                "user_id": 1,
-                "order_id": "335fd977-e5a5-4781-b6d0-c772d5bfb95b",
-                "symbol": self.ex_trading_pair,
-                "side": "Sell",
-                "order_type": "Market",
-                "qty": 1,
-                "time_in_force": "GoodTillCancel",
-                "order_status": "Created",
-                "last_exec_time": 0,
-                "last_exec_price": 0,
-                "leaves_qty": 1,
-                "cum_exec_qty": 0,
-                "cum_exec_value": 0,
-                "cum_exec_fee": 0,
-                "reject_reason": "",
-                "order_link_id": get_new_client_order_id(False,
-                                                         self.trading_pair,
-                                                         max_id_len=CONSTANTS.ORDER_ID_LEN,
-                                                         hbot_order_id_prefix=CONSTANTS.HBOT_BROKER_ID),
-                "created_at": "2019-11-30T11:03:43.452Z",
-                "updated_at": "2019-11-30T11:03:43.455Z"
-            },
-            "time_now": "1575111823.458705",
-            "rate_limit_status": 98,
-            "rate_limit_reset_ms": 1580885703683,
-            "rate_limit": 100
-        }
-        post_mock.post(regex_url, body=json.dumps(mock_response), callback=self._mock_responses_done_callback)
-        self._simulate_trading_rules_initialized()
-
-        self.connector._leverage[self.trading_pair] = 10
-
-        new_order_id = self.connector.sell(trading_pair=self.trading_pair,
-                                           amount=Decimal("1"),
-                                           order_type=OrderType.MARKET,
-                                           price=Decimal("46000"),
-                                           position_action=PositionAction.OPEN)
-
-        asyncio.get_event_loop().run_until_complete(self.mock_done_event.wait())
-
-        result = mock_response["result"]
-
-        self.assertEqual(get_new_client_order_id(False,
-                                                 self.trading_pair,
-                                                 max_id_len=CONSTANTS.ORDER_ID_LEN,
-                                                 hbot_order_id_prefix=CONSTANTS.HBOT_BROKER_ID), new_order_id)
-        self.assertEqual("Sell", result["side"])
-        self.assertEqual("BTCUSDT", result["symbol"])
-        self.assertEqual("Market", result["order_type"])
-        self.assertEqual(1, result["qty"])
-        self.assertNotIn("price", result)
-        self.assertEqual("GoodTillCancel", result["time_in_force"])
-        self.assertEqual(new_order_id, result["order_link_id"])
-
-        self.assertIn(new_order_id, self.connector.in_flight_orders)
-        in_flight_order = self.connector.in_flight_orders[new_order_id]
-        self.assertEqual("335fd977-e5a5-4781-b6d0-c772d5bfb95b", in_flight_order.exchange_order_id)
-        self.assertEqual(new_order_id, in_flight_order.client_order_id)
-        self.assertEqual(Decimal(1), in_flight_order.amount)
-        self.assertEqual(Decimal("46000"), in_flight_order.price)
-        self.assertEqual(self.trading_pair, in_flight_order.trading_pair)
-        self.assertEqual(OrderType.MARKET, in_flight_order.order_type)
-        self.assertEqual(TradeType.SELL, in_flight_order.trade_type)
-        self.assertEqual(10, in_flight_order.leverage)
-        self.assertEqual(PositionAction.OPEN, in_flight_order.position)
-
-    @aioresponses()
-    def test_update_trading_rules_with_polling_loop(self, get_mock):
-        path_url = bybit_utils.rest_api_path_for_endpoint(CONSTANTS.QUERY_SYMBOL_ENDPOINT, self.trading_pair)
-        url = bybit_utils.rest_api_url_for_endpoint(path_url, self.domain)
-        regex_url = re.compile(f"^{url}")
-
-        mock_response = {
-            "ret_code": 0,
-            "ret_msg": "OK",
-            "ext_code": "",
-            "ext_info": "",
             "result": [
                 {
-                    "name": "BTCUSD",
-                    "alias": "BTCUSD",
+                    "name": self.exchange_trading_pair,
+                    "alias": self.exchange_trading_pair,
                     "status": "Trading",
-                    "base_currency": "BTC",
-                    "quote_currency": "USD",
+                    "base_currency": self.base_asset,
+                    "quote_currency": self.quote_asset,
                     "price_scale": 2,
                     "taker_fee": "0.00075",
                     "maker_fee": "-0.00025",
@@ -824,11 +202,11 @@
                     }
                 },
                 {
-                    "name": "BTCUSDT",
-                    "alias": "BTCUSDT",
-                    "status": "Trading",
-                    "base_currency": "BTC",
-                    "quote_currency": "USDT",
+                    "name": self.exchange_symbol_for_tokens("INVALID", "PAIR"),
+                    "alias": self.exchange_symbol_for_tokens("INVALID", "PAIR"),
+                    "status": "Closed",
+                    "base_currency": "INVALID",
+                    "quote_currency": "PAIR",
                     "price_scale": 2,
                     "taker_fee": "0.00075",
                     "maker_fee": "-0.00025",
@@ -838,125 +216,77 @@
                         "leverage_step": "0.01"
                     },
                     "price_filter": {
-                        "min_price": "0.4",
+                        "min_price": "0.5",
                         "max_price": "999999.5",
-                        "tick_size": "0.4"
+                        "tick_size": "0.5"
                     },
                     "lot_size_filter": {
-                        "max_trading_qty": 100,
-                        "min_trading_qty": 0.001,
-                        "qty_step": 0.001
+                        "max_trading_qty": 1000000,
+                        "min_trading_qty": 1,
+                        "qty_step": 1
                     }
-                }
+                },
             ],
             "time_now": "1615801223.589808"
         }
-        get_mock.get(regex_url, body=json.dumps(mock_response), callback=self._mock_responses_done_callback)
-
-        self.async_task = asyncio.get_event_loop().create_task(self.connector._trading_rules_polling_loop())
-
-        asyncio.get_event_loop().run_until_complete(self.mock_done_event.wait())
-
-        self.assertIn("BTC-USD", self.connector.trading_rules)
-        trading_rule = self.connector.trading_rules["BTC-USD"]
-        self.assertEqual("BTC-USD", trading_rule.trading_pair)
-        self.assertEqual(Decimal(1), trading_rule.min_order_size)
-        self.assertEqual(Decimal(1000000), trading_rule.max_order_size)
-        self.assertEqual(Decimal("0.5"), trading_rule.min_price_increment)
-        self.assertEqual(Decimal(1), trading_rule.min_base_amount_increment)
-        self.assertTrue(trading_rule.supports_limit_orders)
-        self.assertTrue(trading_rule.supports_market_orders)
-
-        self.assertIn("BTC-USDT", self.connector.trading_rules)
-        trading_rule = self.connector.trading_rules["BTC-USDT"]
-        self.assertEqual("BTC-USDT", trading_rule.trading_pair)
-        self.assertEqual(Decimal("0.001"), trading_rule.min_order_size)
-        self.assertEqual(Decimal(100), trading_rule.max_order_size)
-        self.assertEqual(Decimal("0.4"), trading_rule.min_price_increment)
-        self.assertEqual(Decimal("0.001"), trading_rule.min_base_amount_increment)
-        self.assertTrue(trading_rule.supports_limit_orders)
-        self.assertTrue(trading_rule.supports_market_orders)
-
-    @aioresponses()
-    def test_update_trading_rules_logs_rule_parsing_error(self, get_mock):
-        path_url = bybit_utils.rest_api_path_for_endpoint(CONSTANTS.QUERY_SYMBOL_ENDPOINT, self.trading_pair)
-        url = bybit_utils.rest_api_url_for_endpoint(path_url, self.domain)
-        regex_url = re.compile(f"^{url}")
-
-        symbol_info = {
-            "name": "BTCUSD",
-            "alias": "BTCUSD",
-            "status": "Trading",
-            "base_currency": "BTC",
-            "quote_currency": "USD",
-            "price_scale": 2,
-            "taker_fee": "0.00075",
-            "maker_fee": "-0.00025",
-            "leverage_filter": {
-                "min_leverage": 1,
-                "max_leverage": 100,
-                "leverage_step": "0.01"
-            }
-        }
+        return "INVALID-PAIR", mock_response
+
+    @property
+    def network_status_request_successful_mock_response(self):
         mock_response = {
             "ret_code": 0,
             "ret_msg": "OK",
             "ext_code": "",
             "ext_info": "",
-            "result": [symbol_info],
-            "time_now": "1615801223.589808"
-        }
-
-        get_mock.get(regex_url, body=json.dumps(mock_response), callback=self._mock_responses_done_callback)
-
-        self.async_task = asyncio.get_event_loop().create_task(self.connector._trading_rules_polling_loop())
-        asyncio.get_event_loop().run_until_complete(self.mock_done_event.wait())
-
-        self.assertTrue(self._is_logged("ERROR", f"Error parsing the trading pair rule: {symbol_info}. Skipping..."))
-
-    @aioresponses()
-    def test_update_trading_rules_polling_loop_raises_cancelled_error(self, get_mock):
-        path_url = bybit_utils.rest_api_path_for_endpoint(CONSTANTS.QUERY_SYMBOL_ENDPOINT, self.trading_pair)
-        url = bybit_utils.rest_api_url_for_endpoint(path_url, self.domain)
-        regex_url = re.compile(f"^{url}")
-        get_mock.get(regex_url, exception=asyncio.CancelledError)
-
-        with self.assertRaises(asyncio.CancelledError):
-            asyncio.get_event_loop().run_until_complete(self.connector._trading_rules_polling_loop())
-
-    @aioresponses()
-    def test_update_trading_rules_polling_loop_logs_errors(self, get_mock):
-        path_url = bybit_utils.rest_api_path_for_endpoint(CONSTANTS.QUERY_SYMBOL_ENDPOINT, self.trading_pair)
-        url = bybit_utils.rest_api_url_for_endpoint(path_url, self.domain)
-        regex_url = re.compile(f"^{url}")
-        get_mock.get(regex_url, exception=Exception("Test Error"))
-
-        self.async_task = asyncio.get_event_loop().create_task(self.connector._trading_rules_polling_loop())
-        asyncio.get_event_loop().run_until_complete(asyncio.sleep(0.5))
-
-        self.assertTrue(self._is_logged("NETWORK", "Unexpected error while fetching trading rules. Error: Test Error"))
-
-    @aioresponses()
-    def test_cancel_tracked_order(self, post_mock):
-        path_url = bybit_utils.rest_api_path_for_endpoint(CONSTANTS.CANCEL_ACTIVE_ORDER_PATH_URL, self.trading_pair)
-        url = bybit_utils.rest_api_url_for_endpoint(path_url, self.domain)
-        regex_url = re.compile(f"^{url}")
-
+            "result": {},
+            "time_now": "1577444332.192859"
+        }
+        return mock_response
+
+    @property
+    def trading_rules_request_mock_response(self):
+        return self.all_symbols_request_mock_response
+
+    @property
+    def trading_rules_request_erroneous_mock_response(self):
         mock_response = {
             "ret_code": 0,
             "ret_msg": "OK",
             "ext_code": "",
             "ext_info": "",
+            "result": [
+                {
+                    "name": self.exchange_trading_pair,
+                    "alias": self.exchange_trading_pair,
+                    "status": "Trading",
+                    "base_currency": self.base_asset,
+                    "quote_currency": self.quote_asset,
+                    "price_scale": 2,
+                    "taker_fee": "0.00075",
+                    "maker_fee": "-0.00025",
+                },
+            ],
+            "time_now": "1615801223.589808",
+        }
+        return mock_response
+
+    @property
+    def order_creation_request_successful_mock_response(self):
+        mock_response = {
+            "ret_code": 0,
+            "ret_msg": "OK",
+            "ext_code": "",
+            "ext_info": "",
             "result": {
                 "user_id": 1,
-                "order_id": "EO1",
-                "symbol": "BTCUSDT",
+                "order_id": "335fd977-e5a5-4781-b6d0-c772d5bfb95b",
+                "symbol": self.exchange_trading_pair,
                 "side": "Buy",
                 "order_type": "Limit",
-                "price": 44000,
+                "price": 46000,
                 "qty": 1,
                 "time_in_force": "GoodTillCancel",
-                "order_status": "New",
+                "order_status": "Created",
                 "last_exec_time": 0,
                 "last_exec_price": 0,
                 "leaves_qty": 1,
@@ -964,569 +294,54 @@
                 "cum_exec_value": 0,
                 "cum_exec_fee": 0,
                 "reject_reason": "",
-                "order_link_id": "O1",
-                "created_at": "2019-11-30T11:17:18.396Z",
-                "updated_at": "2019-11-30T11:18:01.811Z"
+                "order_link_id": get_new_client_order_id(
+                    is_buy=True,
+                    trading_pair=self.trading_pair,
+                    hbot_order_id_prefix=CONSTANTS.HBOT_BROKER_ID,
+                    max_id_len=CONSTANTS.MAX_ID_LEN,
+                ),
+                "created_at": "2019-11-30T11:03:43.452Z",
+                "updated_at": "2019-11-30T11:03:43.455Z"
             },
-            "time_now": "1575112681.814760",
+            "time_now": "1575111823.458705",
             "rate_limit_status": 98,
             "rate_limit_reset_ms": 1580885703683,
             "rate_limit": 100
         }
-        post_mock.post(regex_url, body=json.dumps(mock_response))
-
-        self._simulate_trading_rules_initialized()
-
-        self.connector.start_tracking_order(
-            order_id="O1",
-            exchange_order_id="EO1",
-            trading_pair=self.trading_pair,
-            trading_type=TradeType.BUY,
-            price=Decimal(44000),
-            amount=Decimal(1),
-            order_type=OrderType.LIMIT,
-            initial_state=OrderState.PENDING_CREATE,
-            leverage=10,
-            position=PositionAction.OPEN
-        )
-
-        cancelled_order_id = self.connector.cancel(trading_pair=self.trading_pair, order_id="O1")
-
-        cancel_json = mock_response["result"]
-
-        self.assertEqual("BTCUSDT", cancel_json["symbol"])
-        self.assertEqual("EO1", cancel_json["order_id"])
-        self.assertEqual(cancelled_order_id, cancel_json["order_link_id"])
-
-    @aioresponses()
-    def test_cancel_tracked_order_logs_error_notified_in_the_response(self, post_mock):
-        path_url = bybit_utils.rest_api_path_for_endpoint(CONSTANTS.CANCEL_ACTIVE_ORDER_PATH_URL, self.trading_pair)
-        url = bybit_utils.rest_api_url_for_endpoint(path_url, self.domain)
-        regex_url = re.compile(f"^{url}")
-
-        mock_response = {
-            "ret_code": 1001,
-            "ret_msg": "Test error description",
-            "ext_code": "",
-            "ext_info": "",
-            "result": {
-                "user_id": 1,
-                "order_id": "EO1",
-                "symbol": "BTCUSDT",
-                "side": "Buy",
-                "order_type": "Limit",
-                "price": 44000,
-                "qty": 1,
-                "time_in_force": "GoodTillCancel",
-                "order_status": "New",
-                "last_exec_time": 0,
-                "last_exec_price": 0,
-                "leaves_qty": 1,
-                "cum_exec_qty": 0,
-                "cum_exec_value": 0,
-                "cum_exec_fee": 0,
-                "reject_reason": "",
-                "order_link_id": "O1",
-                "created_at": "2019-11-30T11:17:18.396Z",
-                "updated_at": "2019-11-30T11:18:01.811Z"
-            },
-            "time_now": "1575112681.814760",
-            "rate_limit_status": 98,
-            "rate_limit_reset_ms": 1580885703683,
-            "rate_limit": 100
-        }
-        post_mock.post(regex_url, body=json.dumps(mock_response), callback=self._mock_responses_done_callback)
-
-        self._simulate_trading_rules_initialized()
-
-        self.connector.start_tracking_order(
-            order_id="O1",
-            exchange_order_id="EO1",
-            trading_pair=self.trading_pair,
-            trading_type=TradeType.BUY,
-            price=Decimal(44000),
-            amount=Decimal(1),
-            order_type=OrderType.LIMIT,
-            initial_state=OrderState.PENDING_CREATE,
-            leverage=10,
-            position=PositionAction.OPEN
-        )
-
-        self.connector.cancel(trading_pair=self.trading_pair, order_id="O1")
-
-        asyncio.get_event_loop().run_until_complete(self.mock_done_event.wait())
-
-        self.assertTrue(self._is_logged(
-            "ERROR",
-            "Failed to cancel order O1:"
-            " Bybit Perpetual encountered a problem canceling the order (1001 - Test error description)"))
-
-    @aioresponses()
-    def test_order_marked_as_cancelled_if_cancellation_status_error_is_not_found(self, post_mock):
-        path_url = bybit_utils.rest_api_path_for_endpoint(CONSTANTS.CANCEL_ACTIVE_ORDER_PATH_URL, self.trading_pair)
-        url = bybit_utils.rest_api_url_for_endpoint(path_url, self.domain)
-
-        mock_response = {
-            "ret_code": CONSTANTS.RET_CODE_ORDER_NOT_EXISTS,
-            "ret_msg": "order not exists",
-            "ext_code": "",
-            "ext_info": "",
-            "result": {},
-            "time_now": "1575112681.814760",
-            "rate_limit_status": 98,
-            "rate_limit_reset_ms": 1580885703683,
-            "rate_limit": 100
-        }
-        post_mock.post(url, body=json.dumps(mock_response), callback=self._mock_responses_done_callback)
-
-        self._simulate_trading_rules_initialized()
-
-        self.connector.start_tracking_order(
-            order_id="O1",
-            exchange_order_id="EO1",
-            trading_pair=self.trading_pair,
-            trading_type=TradeType.BUY,
-            price=Decimal(44000),
-            amount=Decimal(1),
-            order_type=OrderType.LIMIT,
-            initial_state=OrderState.PENDING_CREATE,
-            leverage=10,
-            position=PositionAction.OPEN
-        )
-
-        self.connector.cancel(trading_pair=self.trading_pair, order_id="O1")
-
-        asyncio.get_event_loop().run_until_complete(self.mock_done_event.wait())
-
-        # Orders are not being removed on failure, needs to be done in the strategy
-        self.assertTrue(self._is_logged(
-            "WARNING",
-            "Failed to cancel order O1: order not found (20001 - order not exists)"))
-
-    def test_cancel_tracked_order_logs_error_when_cancelling_non_tracked_order(self):
-        self._simulate_trading_rules_initialized()
-
-        self.connector.cancel(trading_pair=self.trading_pair, order_id="O1")
-        asyncio.get_event_loop().run_until_complete(asyncio.sleep(0.4))
-
-        self.assertTrue(self._is_logged(
-            "ERROR",
-            "Failed to cancel order O1: Order O1 is not being tracked"))
-
-    @aioresponses()
-    def test_cancel_tracked_order_raises_cancelled(self, post_mock):
-        path_url = bybit_utils.rest_api_path_for_endpoint(CONSTANTS.CANCEL_ACTIVE_ORDER_PATH_URL, self.trading_pair)
-        url = bybit_utils.rest_api_url_for_endpoint(path_url, self.domain)
-        regex_url = re.compile(f"^{url}")
-        post_mock.post(regex_url, exception=asyncio.CancelledError)
-
-        self._simulate_trading_rules_initialized()
-
-        self.connector.start_tracking_order(
-            order_id="O1",
-            exchange_order_id="EO1",
-            trading_pair=self.trading_pair,
-            trading_type=TradeType.BUY,
-            price=Decimal(44000),
-            amount=Decimal(1),
-            order_type=OrderType.LIMIT,
-            initial_state=OrderState.PENDING_CREATE,
-            leverage=10,
-            position=PositionAction.OPEN
-        )
-
-        with self.assertRaises(asyncio.CancelledError):
-            asyncio.get_event_loop().run_until_complete(
-                self.connector._execute_cancel(trading_pair=self.trading_pair, client_order_id="O1"))
-
-    @aioresponses()
-    def test_cancel_all_in_flight_orders(self, post_mock):
-        path_url = bybit_utils.rest_api_path_for_endpoint(CONSTANTS.CANCEL_ACTIVE_ORDER_PATH_URL, self.trading_pair)
-        url = bybit_utils.rest_api_url_for_endpoint(path_url, self.domain)
-        regex_url = re.compile(f"^{url}")
-
-        # Emulate first cancellation happening without problems
-        mock_response_first_cancellation = {
-            "ret_code": 0,
-            "ret_msg": "OK",
-            "ext_code": "",
-            "ext_info": "",
-            "result": {
-                "user_id": 1,
-                "order_id": "EO1",
-                "symbol": "BTCUSDT",
-                "side": "Buy",
-                "order_type": "Limit",
-                "price": 44000,
-                "qty": 1,
-                "time_in_force": "GoodTillCancel",
-                "order_status": "New",
-                "last_exec_time": 0,
-                "last_exec_price": 0,
-                "leaves_qty": 1,
-                "cum_exec_qty": 0,
-                "cum_exec_value": 0,
-                "cum_exec_fee": 0,
-                "reject_reason": "",
-                "order_link_id": "O1",
-                "created_at": "2019-11-30T11:17:18.396Z",
-                "updated_at": "2019-11-30T11:18:01.811Z"
-            },
-            "time_now": "1575112681.814760",
-            "rate_limit_status": 98,
-            "rate_limit_reset_ms": 1580885703683,
-            "rate_limit": 100
-        }
-        # Emulate second cancellation failing
-        mock_response_second_cancellation = {
-            "ret_code": 1001,
-            "ret_msg": "Test error description",
-            "ext_code": "",
-            "ext_info": "",
-            "result": {},
-            "time_now": "1575112681.814760",
-            "rate_limit_status": 98,
-            "rate_limit_reset_ms": 1580885703683,
-            "rate_limit": 100
-        }
-
-        post_mock.post(regex_url, body=json.dumps(mock_response_first_cancellation))
-        post_mock.post(regex_url, body=json.dumps(mock_response_second_cancellation))
-
-        self._simulate_trading_rules_initialized()
-
-        self.connector._set_current_timestamp(1640001112.0)
-
-        self.connector.start_tracking_order(
-            order_id="O1",
-            exchange_order_id="EO1",
-            trading_pair=self.trading_pair,
-            trading_type=TradeType.BUY,
-            price=Decimal(44000),
-            amount=Decimal(1),
-            order_type=OrderType.LIMIT,
-            initial_state=OrderState.PENDING_CREATE,
-            leverage=10,
-            position=PositionAction.OPEN,
-        )
-
-        self.connector.start_tracking_order(
-            order_id="O2",
-            exchange_order_id="EO2",
-            trading_pair=self.trading_pair,
-            trading_type=TradeType.BUY,
-            price=Decimal(44000),
-            amount=Decimal(1),
-            order_type=OrderType.LIMIT,
-            initial_state=CONSTANTS.ORDER_STATE["New"],
-            leverage=10,
-            position=PositionAction.OPEN
-        )
-
-        self.connector.start_tracking_order(
-            order_id="O3",
-            exchange_order_id="EO3",
-            trading_pair=self.trading_pair,
-            trading_type=TradeType.BUY,
-            price=Decimal(44000),
-            amount=Decimal(1),
-            order_type=OrderType.LIMIT,
-            initial_state=CONSTANTS.ORDER_STATE["Filled"],
-            leverage=10,
-            position=PositionAction.OPEN
-        )
-
-        cancellation_results = asyncio.get_event_loop().run_until_complete(
-            self.connector.cancel_all(timeout_seconds=10))
-
-        self.assertEqual(2, len(cancellation_results))
-        self.assertTrue(any(map(lambda result: result.order_id == "O1" and result.success, cancellation_results)))
-        self.assertTrue(any(map(lambda result: result.order_id == "O2" and not result.success, cancellation_results)))
-
-    def test_cancel_all_logs_warning_when_process_times_out(self):
-        self._simulate_trading_rules_initialized()
-
-        self.connector._set_current_timestamp(1640001112.0)
-
-        self.connector.start_tracking_order(
-            order_id="O1",
-            exchange_order_id="EO1",
-            trading_pair=self.trading_pair,
-            trading_type=TradeType.BUY,
-            price=Decimal(44000),
-            amount=Decimal(1),
-            order_type=OrderType.LIMIT,
-            initial_state=OrderState.PENDING_CREATE,
-            leverage=10,
-            position=PositionAction.OPEN,
-        )
-
-        cancellation_results = asyncio.get_event_loop().run_until_complete(
-            self.connector.cancel_all(timeout_seconds=0.1))
-
-        self.assertTrue(self._is_logged("NETWORK", "Unexpected error canceling orders."))
-        self.assertEqual(0, len(cancellation_results))
-
-    def test_fee_estimation(self):
-        with self.assertRaises(DeprecationWarning):
-            self.connector.get_fee(base_currency="BCT", quote_currency="USDT", order_type=OrderType.LIMIT,
-                                   order_side=TradeType.BUY, amount=Decimal(1), price=Decimal(45000))
-
-    def test_connector_ready_status(self):
-        self.assertFalse(self.connector.ready)
-
-        self._simulate_trading_rules_initialized()
-        self.connector.order_book_tracker._order_books_initialized.set()
-        self.connector._user_stream_tracker.data_source._last_recv_time = 1
-        self.connector._account_balances["USDT"] = Decimal(10000)
-        self.connector.order_book_tracker.data_source._funding_info[self.trading_pair] = FundingInfo(
-            trading_pair=self.trading_pair,
-            index_price=Decimal(1),
-            mark_price=Decimal(1),
-            next_funding_utc_timestamp=time.time(),
-            rate=Decimal(1))
-        self.connector.order_book_tracker.data_source._funding_info[self.non_linear_trading_pair] = FundingInfo(
-            trading_pair=self.trading_pair,
-            index_price=Decimal(1),
-            mark_price=Decimal(1),
-            next_funding_utc_timestamp=time.time(),
-            rate=Decimal(1))
-
-        self.assertTrue(self.connector.ready)
-
-    def test_connector_ready_status_when_trading_not_required(self):
-        local_connector = BybitPerpetualDerivative(
-            client_config_map=self.client_config_map,
-            bybit_perpetual_api_key='testApiKey',
-            bybit_perpetual_secret_key='testSecretKey',
-            trading_pairs=[self.trading_pair],
-            trading_required=False)
-
-        self.assertFalse(local_connector.ready)
-
-        local_connector.order_book_tracker._order_books_initialized.set()
-        local_connector.order_book_tracker.data_source._funding_info[self.trading_pair] = FundingInfo(
-            trading_pair=self.trading_pair,
-            index_price=Decimal(1),
-            mark_price=Decimal(1),
-            next_funding_utc_timestamp=time.time(),
-            rate=Decimal(1))
-        local_connector._trading_rules = {
-            self.trading_pair: TradingRule(
-                trading_pair=self.trading_pair,
-                min_order_size=Decimal(str(0.01)),
-                min_price_increment=Decimal(str(0.0001)),
-                min_base_amount_increment=Decimal(str(0.000001)),
-            )
-        }
-
-        self.assertTrue(local_connector.ready)
-
-    def test_limit_orders(self):
-        self.connector._set_current_timestamp(1640001112.0)
-
-        self.connector.start_tracking_order(
-            order_id="O1",
-            exchange_order_id="EO1",
-            trading_pair=self.trading_pair,
-            trading_type=TradeType.BUY,
-            price=Decimal(44000),
-            amount=Decimal(1),
-            order_type=OrderType.LIMIT,
-            initial_state=OrderState.PENDING_CREATE,
-            leverage=10,
-            position=PositionAction.OPEN
-        )
-
-        self.connector.start_tracking_order(
-            order_id="O2",
-            exchange_order_id="EO2",
-            trading_pair=self.trading_pair,
-            trading_type=TradeType.SELL,
-            price=Decimal(44000),
-            amount=Decimal(1),
-            order_type=OrderType.MARKET,
-            initial_state=CONSTANTS.ORDER_STATE["New"],
-            leverage=10,
-            position=PositionAction.OPEN,
-        )
-
-        limit_orders = self.connector.limit_orders
-
-        self.assertEqual(2, len(limit_orders))
-        self.assertEqual("O1", limit_orders[0].client_order_id)
-        self.assertEqual("O2", limit_orders[1].client_order_id)
-
-    def test_generate_tracking_states(self):
-        self.connector._set_current_timestamp(1640001112.0)
-
-        self.connector.start_tracking_order(
-            order_id="O1",
-            exchange_order_id="EO1",
-            trading_pair=self.trading_pair,
-            trading_type=TradeType.BUY,
-            price=Decimal(44000),
-            amount=Decimal(1),
-            order_type=OrderType.LIMIT,
-            initial_state=OrderState.PENDING_CREATE,
-            leverage=10,
-            position=PositionAction.OPEN
-        )
-
-        self.connector.start_tracking_order(
-            order_id="O2",
-            exchange_order_id="EO2",
-            trading_pair=self.trading_pair,
-            trading_type=TradeType.SELL,
-            price=Decimal(44000),
-            amount=Decimal(1),
-            order_type=OrderType.MARKET,
-            initial_state=CONSTANTS.ORDER_STATE["New"],
-            leverage=10,
-            position=PositionAction.OPEN
-        )
-
-        tracking_states = self.connector.tracking_states
-
-        expected_first_order_json = {'client_order_id': 'O1', 'exchange_order_id': 'EO1', 'trading_pair': 'BTC-USDT',
-                                     'order_type': 'LIMIT', 'trade_type': 'BUY', 'price': '44000', 'amount': '1',
-                                     'executed_amount_base': '0', 'executed_amount_quote': '0', 'last_state': '0',
-                                     'leverage': '10', 'order_fills': {}, 'position': 'OPEN',
-                                     'creation_timestamp': 1640001112.0}
-        expected_second_order_json = {'client_order_id': 'O2', 'exchange_order_id': 'EO2', 'trading_pair': 'BTC-USDT',
-                                      'order_type': 'MARKET', 'trade_type': 'SELL', 'price': '44000', 'amount': '1',
-                                      'executed_amount_base': '0', 'executed_amount_quote': '0', 'last_state': '1',
-                                      'leverage': '10', 'order_fills': {}, 'position': 'OPEN',
-                                      'creation_timestamp': 1640001112.0}
-        self.assertEqual(2, len(tracking_states))
-        self.assertEqual(expected_first_order_json, tracking_states["O1"])
-        self.assertEqual(expected_second_order_json, tracking_states["O2"])
-
-    def test_restore_tracking_states(self):
-        self.connector._set_current_timestamp(1640001112.0)
-
-        self.connector.start_tracking_order(
-            order_id="O1",
-            exchange_order_id="EO1",
-            trading_pair=self.trading_pair,
-            trading_type=TradeType.BUY,
-            price=Decimal(44000),
-            amount=Decimal(1),
-            order_type=OrderType.LIMIT,
-            initial_state=OrderState.PENDING_CREATE,
-            leverage=10,
-            position=PositionAction.OPEN
-        )
-
-        order = self.connector.in_flight_orders["O1"]
-
-        order_json = {'client_order_id': 'O1', 'exchange_order_id': 'EO1', 'trading_pair': 'BTC-USDT',
-                      'order_type': 'LIMIT', 'trade_type': 'BUY', 'price': '44000', 'amount': '1',
-                      'executed_amount_base': '0', 'executed_amount_quote': '0', 'last_state': '0',
-                      'leverage': '10', 'order_fills': {}, 'position': 'OPEN',
-                      'creation_timestamp': 1640001112.0}
-
-        self.connector.restore_tracking_states({order.client_order_id: order_json})
-
-        self.assertIn(order.client_order_id, self.connector.in_flight_orders)
-        self.assertEqual(order_json, self.connector.in_flight_orders[order.client_order_id].to_json())
-
-    @aioresponses()
-    @patch("hummingbot.connector.derivative.bybit_perpetual.bybit_perpetual_order_book_tracker"
-           ".BybitPerpetualOrderBookTracker.trading_pair_symbol")
-    def test_throttler_rebuilt_on_tracking_states_restored(self, post_mock, trading_pair_symbol_mock):
-        trading_pair_symbol_mock.side_effect = lambda tp: tp.replace("-", "")
-
-        alt_pair = "BTC-USDC"
-
-        client_order_id = "01"
-        order_json = {'client_order_id': 'O1', 'exchange_order_id': 'EO1', 'trading_pair': alt_pair,
-                      'order_type': 'LIMIT', 'trade_type': 'BUY', 'price': '44000', 'amount': '1',
-                      'executed_amount_base': '0', 'executed_amount_quote': '0', 'fee_asset': 'USDC',
-                      'fee_paid': '0', 'last_state': '0', 'leverage': '10', 'position': 'OPEN'}
-
-        self.connector.restore_tracking_states({client_order_id: order_json})
-
-        path_url = bybit_utils.rest_api_path_for_endpoint(CONSTANTS.CANCEL_ACTIVE_ORDER_PATH_URL, self.trading_pair)
-        url = bybit_utils.rest_api_url_for_endpoint(path_url, self.domain)
-        regex_url = re.compile(f"^{url}")
-
+        return mock_response
+
+    @property
+    def balance_request_mock_response_for_base_and_quote(self):
         mock_response = {
             "ret_code": 0,
             "ret_msg": "OK",
             "ext_code": "",
             "ext_info": "",
             "result": {
-                "user_id": 1,
-                "order_id": "EO1",
-                "symbol": alt_pair.replace("-", ""),
-                "side": "Buy",
-                "order_type": "Limit",
-                "price": 44000,
-                "qty": 1,
-                "time_in_force": "GoodTillCancel",
-                "order_status": "New",
-                "last_exec_time": 0,
-                "last_exec_price": 0,
-                "leaves_qty": 1,
-                "cum_exec_qty": 0,
-                "cum_exec_value": 0,
-                "cum_exec_fee": 0,
-                "reject_reason": "",
-                "order_link_id": "O1",
-                "created_at": "2019-11-30T11:17:18.396Z",
-                "updated_at": "2019-11-30T11:18:01.811Z"
-            },
-            "time_now": "1575112681.814760",
-            "rate_limit_status": 98,
-            "rate_limit_reset_ms": 1580885703683,
-            "rate_limit": 100
-        }
-        post_mock.post(regex_url, body=json.dumps(mock_response))
-
-        cancel_future = self.connector._execute_cancel(trading_pair=alt_pair, client_order_id=client_order_id)
-        asyncio.get_event_loop().run_until_complete(cancel_future)
-
-        cancel_json = mock_response["result"]
-
-        self.assertEqual(alt_pair.replace("-", ""), cancel_json["symbol"])
-
-    @aioresponses()
-    def test_update_balances(self, get_mock):
-        path_url = bybit_utils.rest_api_path_for_endpoint(CONSTANTS.GET_WALLET_BALANCE_PATH_URL, self.trading_pair)
-        url = bybit_utils.rest_api_url_for_endpoint(path_url, self.domain)
-        regex_url = re.compile(f"^{url}")
-
-        mock_response = {
-            "ret_code": 0,
-            "ret_msg": "OK",
-            "ext_code": "",
-            "ext_info": "",
-            "result": {
-                "BTC": {
-                    "equity": 1002,
-                    "available_balance": 999.99987471,
+                self.base_asset: {
+                    "equity": 15,
+                    "available_balance": 10,
                     "used_margin": 0.00012529,
                     "order_margin": 0.00012529,
                     "position_margin": 0,
                     "occ_closing_fee": 0,
                     "occ_funding_fee": 0,
-                    "wallet_balance": 1000,
+                    "wallet_balance": 15,
                     "realised_pnl": 0,
                     "unrealised_pnl": 2,
                     "cum_realised_pnl": 0,
                     "given_cash": 0,
                     "service_cash": 0
                 },
-                "USDT": {
-                    "equity": 80000,
-                    "available_balance": 30500,
+                self.quote_asset: {
+                    "equity": 2000,
+                    "available_balance": 2000,
                     "used_margin": 49500,
                     "order_margin": 49500,
                     "position_margin": 0,
                     "occ_closing_fee": 0,
                     "occ_funding_fee": 0,
-                    "wallet_balance": 80000,
+                    "wallet_balance": 2000,
                     "realised_pnl": 0,
                     "unrealised_pnl": 0,
                     "cum_realised_pnl": 0,
@@ -1539,729 +354,426 @@
             "rate_limit_reset_ms": 1580885703683,
             "rate_limit": 100
         }
-        get_mock.get(regex_url, body=json.dumps(mock_response))
-        self.connector._account_balances["HBOT"] = Decimal(1000)
-        self.connector._account_balances["USDT"] = Decimal(100000)
-        self.connector._account_available_balances["HBOT"] = Decimal(1000)
-        self.connector._account_available_balances["USDT"] = Decimal(0)
-
-        asyncio.get_event_loop().run_until_complete(self.connector._update_balances())
-
-        balances = self.connector.get_all_balances()
-        available_balances = self.connector.available_balances
-        self.assertEqual(2, len(balances))
-        self.assertEqual(2, len(available_balances))
-        self.assertNotIn("HBOT", balances)
-        self.assertNotIn("HBOT", available_balances)
-        self.assertEqual(Decimal(1000), balances["BTC"])
-        self.assertEqual(Decimal("999.99987471"), available_balances["BTC"])
-        self.assertEqual(Decimal(80000), balances["USDT"])
-        self.assertEqual(Decimal(30500), available_balances["USDT"])
-
-    @aioresponses()
-    def test_update_order_status_for_cancellation(self, get_mock):
-        path_url = bybit_utils.rest_api_path_for_endpoint(CONSTANTS.QUERY_ACTIVE_ORDER_PATH_URL, self.trading_pair)
-        url = bybit_utils.rest_api_url_for_endpoint(path_url, self.domain)
-        regex_url = re.compile(f"^{url}")
-
+        return mock_response
+
+    @property
+    def balance_request_mock_response_only_base(self):
+        mock_response = self.balance_request_mock_response_for_base_and_quote
+        del mock_response["result"][self.quote_asset]
+        return mock_response
+
+    @property
+    def balance_event_websocket_update(self):
         mock_response = {
+            "topic": "wallet",
+            "data": [
+                {
+                    "available_balance": "10",
+                    "wallet_balance": "15"
+                }
+            ]
+        }
+        return mock_response
+
+    @property
+    def non_linear_balance_event_websocket_update(self):
+        mock_response = {
+            "topic": "wallet",
+            "data": [
+                {
+                    "user_id": 738713,
+                    "coin": self.base_asset,
+                    "available_balance": "10",
+                    "wallet_balance": "15"
+                },
+                {
+                    "user_id": 738713,
+                    "coin": self.non_linear_quote_asset,
+                    "available_balance": "20",
+                    "wallet_balance": "25"
+                },
+            ]
+        }
+        return mock_response
+
+    @property
+    def expected_latest_price(self):
+        return 9999.9
+
+    @property
+    def empty_funding_payment_mock_response(self):
+        return {
             "ret_code": 0,
-            "ret_msg": "OK",
-            "ext_code": "",
-            "ext_info": "",
+            "ret_msg": "ok",
+            "ext_code": "",
+            "result": None,
+            "ext_info": None,
+            "time_now": "1577446900.717204",
+            "rate_limit_status": 119,
+            "rate_limit_reset_ms": 1577446900724,
+            "rate_limit": 120
+        }
+
+    @property
+    def funding_payment_mock_response(self):
+        return {
+            "ret_code": 0,
+            "ret_msg": "ok",
+            "ext_code": "",
             "result": {
-                "user_id": 106958,
-                "symbol": "BTCUSDT",
+                "symbol": self.exchange_trading_pair,
                 "side": "Buy",
-                "order_type": "Limit",
-                "price": "44000",
-                "qty": 1,
-                "time_in_force": "PostOnly",
-                "order_status": "Cancelled",
-                "ext_fields": {
-                    "o_req_num": -68948112492,
-                    "xreq_type": "x_create"
-                },
-                "last_exec_time": "1596304897.847944",
-                "last_exec_price": "43900",
-                "leaves_qty": 0,
-                "leaves_value": "0",
-                "cum_exec_qty": 1,
-                "cum_exec_value": "0.00008505",
-                "cum_exec_fee": "-0.00000002",
-                "reject_reason": "",
-                "cancel_type": "",
-                "order_link_id": "O1",
-                "created_at": "2020-08-01T18:00:26Z",
-                "updated_at": "2020-08-01T18:01:37Z",
-                "order_id": "EO1"
+                "size": float(self.target_funding_payment_payment_amount / self.target_funding_payment_funding_rate),
+                "funding_rate": float(self.target_funding_payment_funding_rate),
+                "exec_fee": "0.0001",
+                "exec_time": self.target_funding_payment_timestamp_str,
             },
-            "time_now": "1597171013.867068",
-            "rate_limit_status": 599,
-            "rate_limit_reset_ms": 1597171013861,
-            "rate_limit": 600
-        }
-
-        get_mock.get(regex_url, body=json.dumps(mock_response))
-
-        self._simulate_trading_rules_initialized()
-
-        self.connector._set_current_timestamp(1640001112.0)
-
-        self.connector.start_tracking_order(
-            order_id="O1",
-            exchange_order_id="EO1",
+            "ext_info": None,
+            "time_now": "1577446900.717204",
+            "rate_limit_status": 119,
+            "rate_limit_reset_ms": 1577446900724,
+            "rate_limit": 120
+        }
+
+    @property
+    def expected_supported_position_modes(self) -> List[PositionMode]:
+        raise NotImplementedError  # test is overwritten
+
+    @property
+    def target_funding_info_next_funding_utc_str(self):
+        datetime_str = str(
+            pd.Timestamp.utcfromtimestamp(
+                self.target_funding_info_next_funding_utc_timestamp)
+        ).replace(" ", "T") + "Z"
+        return datetime_str
+
+    @property
+    def target_funding_info_next_funding_utc_str_ws_updated(self):
+        datetime_str = str(
+            pd.Timestamp.utcfromtimestamp(
+                self.target_funding_info_next_funding_utc_timestamp_ws_updated)
+        ).replace(" ", "T") + "Z"
+        return datetime_str
+
+    @property
+    def target_funding_payment_timestamp_str(self):
+        datetime_str = str(
+            pd.Timestamp.utcfromtimestamp(
+                self.target_funding_payment_timestamp)
+        ).replace(" ", "T") + "Z"
+        return datetime_str
+
+    @property
+    def funding_info_mock_response(self):
+        mock_response = self.latest_prices_request_mock_response
+        funding_info = mock_response["result"][0]
+        funding_info["index_price"] = self.target_funding_info_index_price
+        funding_info["mark_price"] = self.target_funding_info_mark_price
+        funding_info["next_funding_time"] = self.target_funding_info_next_funding_utc_str
+        funding_info["predicted_funding_rate"] = self.target_funding_info_rate
+        return mock_response
+
+    @property
+    def get_predicted_funding_info(self):
+        return {
+            "ret_code": 0,
+            "ret_msg": "ok",
+            "ext_code": "",
+            "result": {
+                "predicted_funding_rate": 3,
+                "predicted_funding_fee": 0
+            },
+            "ext_info": None,
+            "time_now": "1577447415.583259",
+            "rate_limit_status": 118,
+            "rate_limit_reset_ms": 1577447415590,
+            "rate_limit": 120
+        }
+
+    @property
+    def expected_supported_order_types(self):
+        return [OrderType.LIMIT, OrderType.MARKET]
+
+    @property
+    def expected_trading_rule(self):
+        trading_rules_resp = self.trading_rules_request_mock_response["result"][0]
+        return TradingRule(
             trading_pair=self.trading_pair,
-            trading_type=TradeType.BUY,
-            price=Decimal(44000),
-            amount=Decimal(1),
-            order_type=OrderType.LIMIT,
-            initial_state=CONSTANTS.ORDER_STATE["New"],
-            leverage=10,
-            position=PositionAction.OPEN,
-        )
-
-        asyncio.get_event_loop().run_until_complete(self.connector._update_order_status())
-
-        request_data = mock_response["result"]
-
-        self.assertEqual("BTCUSDT", request_data["symbol"])
-        self.assertEqual("EO1", request_data["order_id"])
-        self.assertEqual("O1", request_data["order_link_id"])
-        self.assertEqual(0, len(self.connector.in_flight_orders))
-
-        cancellation_events = self.order_cancelled_logger.event_log
-        self.assertEqual(1, len(cancellation_events))
-        self.assertEqual("O1", cancellation_events[0].order_id)
-
-    @aioresponses()
-    def test_update_order_status_for_rejection(self, get_mock):
-        path_url = bybit_utils.rest_api_path_for_endpoint(CONSTANTS.QUERY_ACTIVE_ORDER_PATH_URL, self.trading_pair)
-        url = bybit_utils.rest_api_url_for_endpoint(path_url, self.domain)
-        regex_url = re.compile(f"^{url}")
-
-        mock_response = {
-            "ret_code": 0,
-            "ret_msg": "OK",
-            "ext_code": "",
-            "ext_info": "",
-            "result": {
-                "user_id": 106958,
-                "symbol": "BTCUSDT",
-                "side": "Buy",
-                "order_type": "Limit",
-                "price": "44000",
-                "qty": 1,
-                "time_in_force": "PostOnly",
-                "order_status": "Rejected",
-                "ext_fields": {
-                    "o_req_num": -68948112492,
-                    "xreq_type": "x_create"
-                },
-                "last_exec_time": "1596304897.847944",
-                "last_exec_price": "43900",
-                "leaves_qty": 0,
-                "leaves_value": "0",
-                "cum_exec_qty": 1,
-                "cum_exec_value": "0.00008505",
-                "cum_exec_fee": "-0.00000002",
-                "reject_reason": "Out of limits",
-                "cancel_type": "",
-                "order_link_id": "O1",
-                "created_at": "2020-08-01T18:00:26Z",
-                "updated_at": "2020-08-01T18:01:37Z",
-                "order_id": "EO1"
-            },
-            "time_now": "1597171013.867068",
-            "rate_limit_status": 599,
-            "rate_limit_reset_ms": 1597171013861,
-            "rate_limit": 600
-        }
-        get_mock.get(regex_url, body=json.dumps(mock_response))
-        self._simulate_trading_rules_initialized()
-
-        self.connector._set_current_timestamp(1640001112.0)
-
-        self.connector.start_tracking_order(
-            order_id="O1",
-            exchange_order_id="EO1",
-            trading_pair=self.trading_pair,
-            trading_type=TradeType.BUY,
-            price=Decimal(44000),
-            amount=Decimal(1),
-            order_type=OrderType.LIMIT,
-            initial_state=CONSTANTS.ORDER_STATE["New"],
-            leverage=10,
-            position=PositionAction.OPEN
-        )
-
-        asyncio.get_event_loop().run_until_complete(self.connector._update_order_status())
-        request_data = mock_response["result"]
-
-        self.assertEqual("BTCUSDT", request_data["symbol"])
-        self.assertEqual("EO1", request_data["order_id"])
-        self.assertEqual("O1", request_data["order_link_id"])
-        self.assertEqual(0, len(self.connector.in_flight_orders))
-
-        failure_events = self.order_failure_logger.event_log
-        self.assertEqual(1, len(failure_events))
-        self.assertEqual("O1", failure_events[0].order_id)
-
-    @aioresponses()
-    def test_update_order_status_logs_errors_during_status_request(self, get_mock):
-        path_url = bybit_utils.rest_api_path_for_endpoint(CONSTANTS.QUERY_ACTIVE_ORDER_PATH_URL, self.trading_pair)
-        url = bybit_utils.rest_api_url_for_endpoint(path_url, self.domain)
-        regex_url = re.compile(f"^{url}")
-
-        mock_response = {
-            "ret_code": 1001,
-            "ret_msg": "Error",
-            "ext_code": "",
-            "ext_info": "",
-            "result": {},
-            "time_now": "1597171013.867068",
-            "rate_limit_status": 599,
-            "rate_limit_reset_ms": 1597171013861,
-            "rate_limit": 600
-        }
-        get_mock.get(regex_url, status=405, body=json.dumps(mock_response))
-
-        self._simulate_trading_rules_initialized()
-
-        self.connector._set_current_timestamp(1640001112.0)
-
-        self.connector.start_tracking_order(
-            order_id="O1",
-            exchange_order_id="EO1",
-            trading_pair=self.trading_pair,
-            trading_type=TradeType.BUY,
-            price=Decimal(44000),
-            amount=Decimal(1),
-            order_type=OrderType.LIMIT,
-            initial_state=CONSTANTS.ORDER_STATE["New"],
-            leverage=10,
-            position=PositionAction.OPEN
-        )
-
-        asyncio.get_event_loop().run_until_complete(self.connector._update_order_status())
-
-        self.assertTrue(any(record.levelname == "ERROR"
-                            and ("Error fetching order status. Response: Error fetching data from"
-                                 " https://api-testnet.bybit.com/private/linear/order/search. "
-                                 "HTTP status is 405. Message:")
-                            in record.getMessage()
-                            for record in self.log_records))
-
-    def test_process_order_event_message_for_creation_confirmation(self):
-        self._simulate_trading_rules_initialized()
-        self.connector._leverage[self.trading_pair] = 10
-
-        self.connector._set_current_timestamp(1640001112.0)
-
-        self.connector.start_tracking_order(
-            order_id="O1",
-            exchange_order_id="EO1",
-            trading_pair=self.trading_pair,
-            trading_type=TradeType.BUY,
-            price=Decimal(44000),
-            amount=Decimal(1),
-            order_type=OrderType.LIMIT,
-            initial_state=CONSTANTS.ORDER_STATE["Created"],
-            leverage=10,
-            position=PositionAction.OPEN
-        )
-
-        status_request_result = {
-            "user_id": 106958,
-            "symbol": "BTCUSDT",
-            "side": "Buy",
-            "order_type": "Limit",
-            "price": "44000",
-            "qty": 1,
-            "time_in_force": "PostOnly",
-            "order_status": "New",
-            "ext_fields": {
-                "o_req_num": -68948112492,
-                "xreq_type": "x_create"
-            },
-            "last_exec_time": "1596304897.847944",
-            "last_exec_price": "43900",
-            "leaves_qty": 0,
-            "leaves_value": "0",
-            "cum_exec_qty": 1,
-            "cum_exec_value": "0.00008505",
-            "cum_exec_fee": "-0.00000002",
-            "reject_reason": "Out of limits",
-            "cancel_type": "",
-            "order_link_id": "O1",
-            "created_at": "2020-08-01T18:00:26Z",
-            "updated_at": "2020-08-01T18:01:37Z",
-            "order_id": "EO1"}
-
-        self.connector._process_order_event_message(status_request_result)
-
-        self.assertTrue(self.connector.in_flight_orders["O1"].current_state == OrderState.OPEN)
-
-        self.connector.start_tracking_order(
-            order_id="O2",
-            exchange_order_id="EO2",
-            trading_pair=self.trading_pair,
-            trading_type=TradeType.SELL,
-            price=Decimal(44000),
-            amount=Decimal(1),
-            order_type=OrderType.LIMIT,
-            initial_state=CONSTANTS.ORDER_STATE["Created"],
-            leverage=10,
-            position=PositionAction.OPEN
-        )
-
-        status_request_result = {
-            "user_id": 106958,
-            "symbol": "BTCUSDT",
-            "side": "Sell",
-            "order_type": "Limit",
-            "price": "44000",
-            "qty": 1,
-            "time_in_force": "PostOnly",
-            "order_status": "New",
-            "ext_fields": {
-                "o_req_num": -68948112492,
-                "xreq_type": "x_create"
-            },
-            "last_exec_time": "1596304897.847944",
-            "last_exec_price": "43900",
-            "leaves_qty": 0,
-            "leaves_value": "0",
-            "cum_exec_qty": 1,
-            "cum_exec_value": "0.00008505",
-            "cum_exec_fee": "-0.00000002",
-            "reject_reason": "Out of limits",
-            "cancel_type": "",
-            "order_link_id": "O2",
-            "created_at": "2020-08-01T18:00:26Z",
-            "updated_at": "2020-08-01T18:01:37Z",
-            "order_id": "EO2"}
-
-        self.connector._process_order_event_message(status_request_result)
-
-        self.assertTrue(self.connector.in_flight_orders["O2"].current_state == OrderState.OPEN)
-
-    def test_status_update_with_filled_status_marks_inflight_order_as_completed(self):
-        """ If for any reason the connector does not receive the fully filled event, it should mark the order
-            as completed as soon as a status poll is executed.
+            min_order_size=Decimal(str(trading_rules_resp["lot_size_filter"]["min_trading_qty"])),
+            max_order_size=Decimal(str(trading_rules_resp["lot_size_filter"]["max_trading_qty"])),
+            min_price_increment=Decimal(str(trading_rules_resp["price_filter"]["tick_size"])),
+            min_base_amount_increment=Decimal(str(trading_rules_resp["lot_size_filter"]["qty_step"])),
+        )
+
+    @property
+    def expected_logged_error_for_erroneous_trading_rule(self):
+        erroneous_rule = self.trading_rules_request_erroneous_mock_response["result"][0]
+        return f"Error parsing the trading pair rule: {erroneous_rule}. Skipping..."
+
+    @property
+    def expected_exchange_order_id(self):
+        return "335fd977-e5a5-4781-b6d0-c772d5bfb95b"
+
+    @property
+    def is_cancel_request_executed_synchronously_by_server(self) -> bool:
+        return False
+
+    @property
+    def is_order_fill_http_update_included_in_status_update(self) -> bool:
+        return False
+
+    @property
+    def is_order_fill_http_update_executed_during_websocket_order_event_processing(self) -> bool:
+        return False
+
+    @property
+    def expected_partial_fill_price(self) -> Decimal:
+        return Decimal("100")
+
+    @property
+    def expected_partial_fill_amount(self) -> Decimal:
+        return Decimal("10")
+
+    @property
+    def expected_fill_fee(self) -> TradeFeeBase:
+        return AddedToCostTradeFee(
+            percent_token=self.quote_asset,
+            flat_fees=[TokenAmount(token=self.quote_asset, amount=Decimal("0.1"))],
+        )
+
+    @property
+    def expected_fill_trade_id(self) -> str:
+        return "xxxxxxxx-xxxx-xxxx-8b66-c3d2fcd352f6"
+
+    @property
+    def latest_trade_hist_timestamp(self) -> int:
+        return 1234
+
+    def exchange_symbol_for_tokens(self, base_token: str, quote_token: str) -> str:
+        return f"{base_token}{quote_token}"
+
+    def create_exchange_instance(self):
+        client_config_map = ClientConfigAdapter(ClientConfigMap())
+        exchange = BybitPerpetualDerivative(
+            client_config_map,
+            self.api_key,
+            self.api_secret,
+            trading_pairs=[self.trading_pair],
+        )
+        exchange._last_trade_history_timestamp = self.latest_trade_hist_timestamp
+        return exchange
+
+    def validate_auth_credentials_present(self, request_call: RequestCall):
+        request_headers = request_call.kwargs["headers"]
+        self.assertEqual("application/json", request_headers["Content-Type"])
+
+        request_data = request_call.kwargs["params"]
+        if request_data is None:
+            request_data = json.loads(request_call.kwargs["data"])
+
+        self.assertIn("timestamp", request_data)
+        self.assertIn("api_key", request_data)
+        self.assertEqual(self.api_key, request_data["api_key"])
+        self.assertIn("sign", request_data)
+
+    def validate_order_creation_request(self, order: InFlightOrder, request_call: RequestCall):
+        request_data = json.loads(request_call.kwargs["data"])
+        self.assertEqual(order.trade_type.name.capitalize(), request_data["side"])
+        self.assertEqual(self.exchange_trading_pair, request_data["symbol"])
+        self.assertEqual(order.amount, request_data["qty"])
+        self.assertEqual(CONSTANTS.DEFAULT_TIME_IN_FORCE, request_data["time_in_force"])
+        self.assertEqual(order.position == PositionAction.CLOSE, request_data["close_on_trigger"])
+        self.assertEqual(order.client_order_id, request_data["order_link_id"])
+        self.assertEqual(order.position == PositionAction.CLOSE, request_data["reduce_only"])
+        self.assertIn("position_idx", request_data)
+        self.assertEqual(order.order_type.name.capitalize(), request_data["order_type"])
+
+    def validate_order_cancelation_request(self, order: InFlightOrder, request_call: RequestCall):
+        request_data = json.loads(request_call.kwargs["data"])
+        self.assertEqual(self.exchange_trading_pair, request_data["symbol"])
+        self.assertEqual(order.exchange_order_id, request_data["order_id"])
+
+    def validate_order_status_request(self, order: InFlightOrder, request_call: RequestCall):
+        request_params = request_call.kwargs["params"]
+        self.assertEqual(self.exchange_trading_pair, request_params["symbol"])
+        self.assertEqual(order.client_order_id, request_params["order_link_id"])
+        self.assertEqual(order.exchange_order_id, request_params["order_id"])
+
+    def validate_trades_request(self, order: InFlightOrder, request_call: RequestCall):
+        request_params = request_call.kwargs["params"]
+        self.assertEqual(self.exchange_trading_pair, request_params["symbol"])
+        self.assertEqual(self.latest_trade_hist_timestamp * 1e3, request_params["start_time"])
+
+    def configure_successful_cancelation_response(
+        self,
+        order: InFlightOrder,
+        mock_api: aioresponses,
+        callback: Optional[Callable] = lambda *args, **kwargs: None,
+    ) -> str:
         """
-        self._simulate_trading_rules_initialized()
-        self.connector._leverage[self.trading_pair] = 10
-
-        self.connector._set_current_timestamp(1640001112.0)
-
-        self.connector.start_tracking_order(
-            order_id="O1",
-            exchange_order_id="EO1",
-            trading_pair=self.trading_pair,
-            trading_type=TradeType.BUY,
-            price=Decimal(44000),
-            amount=Decimal(1),
-            order_type=OrderType.LIMIT,
-            initial_state=CONSTANTS.ORDER_STATE["Created"],
-            leverage=10,
-            position=PositionAction.OPEN
-        )
-
-        status_request_result = {
-            "user_id": 106958,
-            "symbol": "BTCUSDT",
-            "side": "Buy",
-            "order_type": "Limit",
-            "price": "44000",
-            "qty": 1,
-            "time_in_force": "PostOnly",
-            "order_status": "Filled",
-            "ext_fields": {
-                "o_req_num": -68948112492,
-                "xreq_type": "x_create"
-            },
-            "last_exec_time": "1596304897.847944",
-            "last_exec_price": "43900",
-            "leaves_qty": 0,
-            "leaves_value": "0",
-            "cum_exec_qty": 1,
-            "cum_exec_value": "0.00008505",
-            "cum_exec_fee": "-0.00000002",
-            "reject_reason": "Out of limits",
-            "cancel_type": "",
-            "order_link_id": "O1",
-            "created_at": "2020-08-01T18:00:26Z",
-            "updated_at": "2020-08-01T18:01:37Z",
-            "order_id": "EO1"}
-
-        self.connector._process_order_event_message(status_request_result)
-
-    @aioresponses()
-    def test_update_trade_history_for_not_existent_order_does_not_fail(self, get_mock):
-        path_url = bybit_utils.rest_api_path_for_endpoint(CONSTANTS.USER_TRADE_RECORDS_PATH_URL, self.trading_pair)
-        url = bybit_utils.rest_api_url_for_endpoint(path_url, self.domain)
-        regex_url = re.compile(f"^{url}")
-
-        mock_response = {
-            "ret_code": 0,
-            "ret_msg": "OK",
-            "ext_code": "",
-            "ext_info": "",
-            "result": {
-                "order_id": "Abandoned!!",
-                "trade_list": [
-                    {
-                        "closed_size": 0,
-                        "cross_seq": 277136382,
-                        "exec_fee": "0.0000001",
-                        "exec_id": "256e5ef8-abfe-5772-971b-f944e15e0d68",
-                        "exec_price": "8178.5",
-                        "exec_qty": 1,
-                        "exec_time": "1571676941.70682",
-                        "exec_type": "Trade",
-                        "exec_value": "0.00012227",
-                        "fee_rate": "0.00075",
-                        "last_liquidity_ind": "RemovedLiquidity",
-                        "leaves_qty": 0,
-                        "nth_fill": 2,
-                        "order_id": "7ad50cb1-9ad0-4f74-804b-d82a516e1029",
-                        "order_link_id": "",
-                        "order_price": "8178",
-                        "order_qty": 1,
-                        "order_type": "Market",
-                        "side": "Buy",
-                        "symbol": "BTCUSD",
-                        "user_id": 1,
-                        "trade_time_ms": 1577480599000
-                    }
-                ]
-            },
-            "time_now": "1577483699.281488",
-            "rate_limit_status": 118,
-            "rate_limit_reset_ms": 1577483699244737,
-            "rate_limit": 120
-        }
-        get_mock.get(regex_url, body=json.dumps(mock_response))
-        self._simulate_trading_rules_initialized()
-
-        self.connector._set_current_timestamp(1640001112.0)
-
-        self.connector.start_tracking_order(
-            order_id="O1",
-            exchange_order_id="EO1",
-            trading_pair=self.trading_pair,
-            trading_type=TradeType.BUY,
-            price=Decimal(44000),
-            amount=Decimal(1),
-            order_type=OrderType.LIMIT,
-            initial_state=OrderState.PENDING_CREATE,
-            leverage=10,
-            position=PositionAction.OPEN
-        )
-
-        order = self.connector.in_flight_orders["O1"]
-
-        asyncio.get_event_loop().run_until_complete(self.connector._update_trade_history())
-
-        self.assertEqual(Decimal(0), order.executed_amount_base)
-        self.assertEqual(Decimal(0), order.executed_amount_quote)
-
-    @aioresponses()
-    def test_update_trade_history_with_partial_fill_and_complete_fill(self, get_mock):
-        path_url = bybit_utils.rest_api_path_for_endpoint(CONSTANTS.USER_TRADE_RECORDS_PATH_URL, self.trading_pair)
-        url = bybit_utils.rest_api_url_for_endpoint(path_url, self.domain)
-        regex_url = re.compile(f"^{url}")
-
-        # First trade, with partial fill
-        mock_response_partial_fill = {
-            "ret_code": 0,
-            "ret_msg": "OK",
-            "ext_code": "",
-            "ext_info": "",
-            "result": {
-                "order_id": "Abandoned!!",
-                "trade_list": [
-                    {
-                        "closed_size": 0,
-                        "cross_seq": 277136382,
-                        "exec_fee": "0.0000001",
-                        "exec_id": "256e5ef8-abfe-5772-971b-f944e15e0d68",
-                        "exec_price": "44000",
-                        "exec_qty": 0.8,
-                        "exec_time": "1571676941.70682",
-                        "exec_type": "Trade",
-                        "exec_value": "35200",
-                        "fee_rate": "0.00075",
-                        "last_liquidity_ind": "RemovedLiquidity",
-                        "leaves_qty": 0.2,
-                        "nth_fill": 2,
-                        "order_id": "EO1",
-                        "order_link_id": "O1",
-                        "order_price": "44000",
-                        "order_qty": 1,
-                        "order_type": "Market",
-                        "side": "Buy",
-                        "symbol": "BTCUSDT",
-                        "user_id": 1,
-                        "trade_time_ms": 1577480599000
-                    }
-                ]
-            },
-            "time_now": "1577483699.281488",
-            "rate_limit_status": 118,
-            "rate_limit_reset_ms": 1577483699244737,
-            "rate_limit": 120
-        }
-        # Second trade, completes the fill
-        mock_response_complete_fill = {
-            "ret_code": 0,
-            "ret_msg": "OK",
-            "ext_code": "",
-            "ext_info": "",
-            "result": {
-                "order_id": "Abandoned!!",
-                "trade_list": [
-                    {
-                        "closed_size": 0,
-                        "cross_seq": 277136382,
-                        "exec_fee": "0.0000001",
-                        "exec_id": "256e5ef8-abfe-5772-971b-f944e15e0d69",
-                        "exec_price": "44000",
-                        "exec_qty": 0.2,
-                        "exec_time": "1571676942.70682",
-                        "exec_type": "Trade",
-                        "exec_value": "7800",
-                        "fee_rate": "0.00075",
-                        "last_liquidity_ind": "RemovedLiquidity",
-                        "leaves_qty": 0,
-                        "nth_fill": 2,
-                        "order_id": "EO1",
-                        "order_link_id": "O1",
-                        "order_price": "44000",
-                        "order_qty": 1,
-                        "order_type": "Market",
-                        "side": "Buy",
-                        "symbol": "BTCUSDT",
-                        "user_id": 1,
-                        "trade_time_ms": 1577480599000
-                    }
-                ]
-            },
-            "time_now": "1577483799.281488",
-            "rate_limit_status": 118,
-            "rate_limit_reset_ms": 1577483699244737,
-            "rate_limit": 120
-        }
-
-        self._simulate_trading_rules_initialized()
-        self.connector._leverage[self.trading_pair] = 10
-
-        self.connector._set_current_timestamp(1640001112.0)
-
-        self.connector.start_tracking_order(
-            order_id="O1",
-            exchange_order_id="EO1",
-            trading_pair=self.trading_pair,
-            trading_type=TradeType.BUY,
-            price=Decimal(44000),
-            amount=Decimal(1),
-            order_type=OrderType.LIMIT,
-            initial_state=OrderState.PENDING_CREATE,
-            leverage=10,
-            position=PositionAction.OPEN
-        )
-
-        order = self.connector.in_flight_orders["O1"]
-
-        get_mock.get(regex_url, body=json.dumps(mock_response_partial_fill))
-        asyncio.get_event_loop().run_until_complete(self.connector._update_trade_history())
-
-        self.assertAlmostEqual(Decimal("0.8"), order.executed_amount_base)
-        self.assertAlmostEqual(Decimal(35200), order.executed_amount_quote)
-        order_filled_events = self.order_filled_logger.event_log
-        self.assertEqual(order.client_order_id, order_filled_events[0].order_id)
-        self.assertEqual(order.trading_pair, order_filled_events[0].trading_pair)
-        self.assertEqual(order.trade_type, order_filled_events[0].trade_type)
-        self.assertEqual(order.order_type, order_filled_events[0].order_type)
-        self.assertEqual(Decimal(44000), order_filled_events[0].price)
-        self.assertEqual(Decimal(0.8), order_filled_events[0].amount)
-        self.assertEqual("256e5ef8-abfe-5772-971b-f944e15e0d68", order_filled_events[0].exchange_trade_id)
-
-        get_mock.get(regex_url, body=json.dumps(mock_response_complete_fill))
-        asyncio.get_event_loop().run_until_complete(self.connector._update_trade_history())
-
-        self.assertAlmostEqual(Decimal(1), order.executed_amount_base)
-        self.assertAlmostEqual(Decimal(44000), order.executed_amount_quote)
-        order_filled_events = self.order_filled_logger.event_log
-        self.assertEqual(order.client_order_id, order_filled_events[1].order_id)
-        self.assertEqual(order.trading_pair, order_filled_events[1].trading_pair)
-        self.assertEqual(order.trade_type, order_filled_events[1].trade_type)
-        self.assertEqual(order.order_type, order_filled_events[1].order_type)
-        self.assertEqual(Decimal(44000), order_filled_events[1].price)
-        self.assertEqual(Decimal(0.2), order_filled_events[1].amount)
-        self.assertEqual(Decimal("0"), order_filled_events[1].trade_fee.percent)
-        self.assertEqual(self.quote_asset, order_filled_events[1].trade_fee.flat_fees[0].token)
-        self.assertEqual(Decimal("0.0000001"), order_filled_events[1].trade_fee.flat_fees[0].amount)
-        self.assertEqual("256e5ef8-abfe-5772-971b-f944e15e0d69", order_filled_events[1].exchange_trade_id)
-
-        order_completed_events = self.order_filled_logger.event_log
-        self.assertEqual(order.client_order_id, order_completed_events[0].order_id)
-
-        self.assertEqual(order.trading_pair, order_completed_events[0].trading_pair)
-        self.assertEqual(order.trade_type, order_completed_events[0].trade_type)
-        self.assertEqual(order.order_type, order_completed_events[0].order_type)
-        self.assertEqual(order.price, order_completed_events[0].price)
-        self.assertAlmostEqual(Decimal(0.8), order_completed_events[0].amount)
-        self.assertEqual(order.leverage, order_completed_events[0].leverage)
-        self.assertEqual(order.position.name, order_completed_events[0].position)
-
-    @aioresponses()
-    def test_update_trade_history_when_api_call_raises_exception(self, get_mock):
-        path_url = bybit_utils.rest_api_path_for_endpoint(CONSTANTS.USER_TRADE_RECORDS_PATH_URL, self.trading_pair)
-        url = bybit_utils.rest_api_url_for_endpoint(path_url, self.domain)
-        regex_url = re.compile(f"^{url}")
-
-        mock_response = {
-            "ret_code": 1001,
-            "ret_msg": "Error",
-            "ext_code": "",
-            "ext_info": "",
-            "result": {},
-            "time_now": "1597171013.867068",
-            "rate_limit_status": 599,
-            "rate_limit_reset_ms": 1597171013861,
-            "rate_limit": 600
-        }
-        get_mock.get(regex_url, status=405, body=json.dumps(mock_response))
-
-        self._simulate_trading_rules_initialized()
-
-        self.connector._set_current_timestamp(1640001112.0)
-
-        self.connector.start_tracking_order(
-            order_id="O1",
-            exchange_order_id="EO1",
-            trading_pair=self.trading_pair,
-            trading_type=TradeType.BUY,
-            price=Decimal(44000),
-            amount=Decimal(1),
-            order_type=OrderType.LIMIT,
-            initial_state=OrderState.PENDING_CREATE,
-            leverage=10,
-            position=PositionAction.OPEN
-        )
-
-        asyncio.get_event_loop().run_until_complete(self.connector._update_trade_history())
-
-        self.assertTrue(any(record.levelname == "ERROR"
-                            and ("Error fetching trades history. Response: Error fetching data from"
-                                 " https://api-testnet.bybit.com/private/linear/trade/execution/list. "
-                                 "HTTP status is 405. Message:")
-                            in record.getMessage()
-                            for record in self.log_records))
-
-    @aioresponses()
-    def test_check_network_succeeds_when_server_time_response_is_ok(self, get_mock):
-        path_url = bybit_utils.rest_api_path_for_endpoint(CONSTANTS.SERVER_TIME_PATH_URL, self.trading_pair)
-        url = bybit_utils.rest_api_url_for_endpoint(path_url, self.domain)
-        regex_url = re.compile(f"^{url}")
-
-        mock_response = {
-            "ret_code": 0,
-            "ret_msg": "OK",
-            "ext_code": "",
-            "ext_info": "",
-            "result": {},
-            "time_now": "1577444332.192859"
-        }
-        get_mock.get(regex_url, body=json.dumps(mock_response))
-
-        result = asyncio.get_event_loop().run_until_complete(self.connector.check_network())
-
-        self.assertEqual(NetworkStatus.CONNECTED, result)
-
-    @aioresponses()
-    def test_check_network_fails_when_server_time_response_is_not_ok(self, get_mock):
-        path_url = bybit_utils.rest_api_path_for_endpoint(CONSTANTS.SERVER_TIME_PATH_URL, self.trading_pair)
-        url = bybit_utils.rest_api_url_for_endpoint(path_url, self.domain)
-        regex_url = re.compile(f"^{url}")
-
-        mock_response = {
-            "ret_code": 1001,
-            "ret_msg": "Not OK",
-            "ext_code": "",
-            "ext_info": "",
-            "result": {},
-            "time_now": "1577444332.192859"
-        }
-        get_mock.get(regex_url, body=json.dumps(mock_response))
-
-        result = asyncio.get_event_loop().run_until_complete(self.connector.check_network())
-        self.assertEqual(NetworkStatus.NOT_CONNECTED, result)
-
-    @aioresponses()
-    def test_check_network_fails_when_server_time_returns_error_code(self, get_mock):
-        path_url = bybit_utils.rest_api_path_for_endpoint(CONSTANTS.SERVER_TIME_PATH_URL, self.trading_pair)
-        url = bybit_utils.rest_api_url_for_endpoint(path_url, self.domain)
-        regex_url = re.compile(f"^{url}")
-
-        mock_response = {
-            "ret_code": 0,
-            "ret_msg": "OK",
-            "ext_code": "",
-            "ext_info": "",
-            "result": {},
-            "time_now": "1577444332.192859"
-        }
-        get_mock.get(regex_url, status=405, body=json.dumps(mock_response))
-
-        result = asyncio.get_event_loop().run_until_complete(self.connector.check_network())
-
-        self.assertEqual(NetworkStatus.NOT_CONNECTED, result)
-
-    def test_get_order_book_for_valid_trading_pair(self):
-        dummy_order_book = BybitPerpetualOrderBook()
-        self.connector.order_book_tracker.order_books["BTC-USDT"] = dummy_order_book
-        self.assertEqual(dummy_order_book, self.connector.get_order_book("BTC-USDT"))
-
-    def test_get_order_book_for_invalid_trading_pair_raises_error(self):
-        self.assertRaisesRegex(ValueError,
-                               "No order book exists for 'BTC-USDT'",
-                               self.connector.get_order_book,
-                               "BTC-USDT")
-
-    def test_supported_position_modes(self):
-        testnet_linear_connector = BybitPerpetualDerivative(
-            client_config_map=self.client_config_map,
-            bybit_perpetual_api_key='testApiKey',
-            bybit_perpetual_secret_key='testSecretKey',
-            trading_pairs=[self.trading_pair],
-            domain="bybit_perpetual_testnet")
-        testnet_non_linear_connector = BybitPerpetualDerivative(
-            client_config_map=self.client_config_map,
-            bybit_perpetual_api_key='testApiKey',
-            bybit_perpetual_secret_key='testSecretKey',
-            trading_pairs=[self.non_linear_trading_pair],
-            domain="bybit_perpetual_testnet")
-
-        # Case 1: Linear Perpetual
-        expected_result = [PositionMode.HEDGE]
-        self.assertEqual(expected_result, testnet_linear_connector.supported_position_modes())
-
-        # Case 2: Non-Linear Perpetual
-        expected_result = [PositionMode.ONEWAY]
-        self.assertEqual(expected_result, testnet_non_linear_connector.supported_position_modes())
-
-    @aioresponses()
-    def test_set_position_mode_success(self, post_mock):
-        self.connector._trading_pairs = [self.trading_pair]
-
-        path_url = bybit_utils.rest_api_path_for_endpoint(CONSTANTS.SET_POSITION_MODE_URL, self.trading_pair)
-        url = bybit_utils.rest_api_url_for_endpoint(path_url, self.domain)
-        regex_url = re.compile(f"^{url}")
-
-        mock_response = {
+        :return: the URL configured for the cancelation
+        """
+        url = web_utils.get_rest_url_for_endpoint(
+            endpoint=CONSTANTS.CANCEL_ACTIVE_ORDER_PATH_URL, trading_pair=order.trading_pair
+        )
+        regex_url = re.compile(f"^{url}".replace(".", r"\.").replace("?", r"\?") + ".*")
+        response = self._order_cancelation_request_successful_mock_response(order=order)
+        mock_api.post(regex_url, body=json.dumps(response), callback=callback)
+        return url
+
+    def configure_erroneous_cancelation_response(
+        self,
+        order: InFlightOrder,
+        mock_api: aioresponses,
+        callback: Optional[Callable] = lambda *args, **kwargs: None,
+    ) -> str:
+        url = web_utils.get_rest_url_for_endpoint(
+            endpoint=CONSTANTS.CANCEL_ACTIVE_ORDER_PATH_URL, trading_pair=order.trading_pair
+        )
+        regex_url = re.compile(f"^{url}".replace(".", r"\.").replace("?", r"\?") + ".*")
+        response = {
+            "ret_code": CONSTANTS.RET_CODE_ORDER_NOT_EXISTS,
+            "ret_msg": "Could not find order",
+        }
+        mock_api.post(regex_url, body=json.dumps(response), callback=callback)
+        return url
+
+    def configure_one_successful_one_erroneous_cancel_all_response(
+        self,
+        successful_order: InFlightOrder,
+        erroneous_order: InFlightOrder,
+        mock_api: aioresponses,
+    ) -> List[str]:
+        """
+        :return: a list of all configured URLs for the cancelations
+        """
+        all_urls = []
+        url = self.configure_successful_cancelation_response(order=successful_order, mock_api=mock_api)
+        all_urls.append(url)
+        url = self.configure_erroneous_cancelation_response(order=erroneous_order, mock_api=mock_api)
+        all_urls.append(url)
+        return all_urls
+
+    def configure_completely_filled_order_status_response(
+        self,
+        order: InFlightOrder,
+        mock_api: aioresponses,
+        callback: Optional[Callable] = lambda *args, **kwargs: None
+    ) -> str:
+        url = web_utils.get_rest_url_for_endpoint(
+            endpoint=CONSTANTS.QUERY_ACTIVE_ORDER_PATH_URL, trading_pair=order.trading_pair
+        )
+        regex_url = re.compile(url + r"\?.*")
+        response = self._order_status_request_completely_filled_mock_response(order=order)
+        mock_api.get(regex_url, body=json.dumps(response), callback=callback)
+        return url
+
+    def configure_canceled_order_status_response(
+        self,
+        order: InFlightOrder,
+        mock_api: aioresponses,
+        callback: Optional[Callable] = lambda *args, **kwargs: None,
+    ) -> str:
+        url = web_utils.get_rest_url_for_endpoint(
+            endpoint=CONSTANTS.QUERY_ACTIVE_ORDER_PATH_URL, trading_pair=order.trading_pair
+        )
+        regex_url = re.compile(url + r"\?.*")
+        response = self._order_status_request_canceled_mock_response(order=order)
+        mock_api.get(regex_url, body=json.dumps(response), callback=callback)
+        return url
+
+    def configure_open_order_status_response(
+        self,
+        order: InFlightOrder,
+        mock_api: aioresponses,
+        callback: Optional[Callable] = lambda *args, **kwargs: None,
+    ) -> str:
+        url = web_utils.get_rest_url_for_endpoint(
+            endpoint=CONSTANTS.QUERY_ACTIVE_ORDER_PATH_URL, trading_pair=order.trading_pair
+        )
+        regex_url = re.compile(url + r"\?.*")
+        response = self._order_status_request_open_mock_response(order=order)
+        mock_api.get(regex_url, body=json.dumps(response), callback=callback)
+        return url
+
+    def configure_http_error_order_status_response(
+        self,
+        order: InFlightOrder,
+        mock_api: aioresponses,
+        callback: Optional[Callable] = lambda *args, **kwargs: None,
+    ) -> str:
+        url = web_utils.get_rest_url_for_endpoint(
+            endpoint=CONSTANTS.QUERY_ACTIVE_ORDER_PATH_URL, trading_pair=order.trading_pair
+        )
+        regex_url = re.compile(url + r"\?.*")
+        mock_api.get(regex_url, status=404, callback=callback)
+        return url
+
+    def configure_partially_filled_order_status_response(
+        self,
+        order: InFlightOrder,
+        mock_api: aioresponses,
+        callback: Optional[Callable] = lambda *args, **kwargs: None,
+    ) -> str:
+        url = web_utils.get_rest_url_for_endpoint(
+            endpoint=CONSTANTS.QUERY_ACTIVE_ORDER_PATH_URL, trading_pair=order.trading_pair
+        )
+        regex_url = re.compile(url + r"\?.*")
+        response = self._order_status_request_partially_filled_mock_response(order=order)
+        mock_api.get(regex_url, body=json.dumps(response), callback=callback)
+        return url
+
+    def configure_partial_fill_trade_response(
+        self,
+        order: InFlightOrder,
+        mock_api: aioresponses,
+        callback: Optional[Callable] = lambda *args, **kwargs: None,
+    ) -> str:
+        url = web_utils.get_rest_url_for_endpoint(
+            endpoint=CONSTANTS.QUERY_ACTIVE_ORDER_PATH_URL, trading_pair=order.trading_pair
+        )
+        regex_url = re.compile(url + r"\?.*")
+        response = self._order_fills_request_partial_fill_mock_response(order=order)
+        mock_api.get(regex_url, body=json.dumps(response), callback=callback)
+        return url
+
+    def configure_full_fill_trade_response(
+        self,
+        order: InFlightOrder,
+        mock_api: aioresponses,
+        callback: Optional[Callable] = lambda *args, **kwargs: None,
+    ) -> str:
+        url = web_utils.get_rest_url_for_endpoint(
+            endpoint=CONSTANTS.USER_TRADE_RECORDS_PATH_URL, trading_pair=order.trading_pair
+        )
+        regex_url = re.compile(url + r"\?.*")
+        response = self._order_fills_request_full_fill_mock_response(order=order)
+        mock_api.get(regex_url, body=json.dumps(response), callback=callback)
+        return url
+
+    def configure_erroneous_http_fill_trade_response(
+        self,
+        order: InFlightOrder,
+        mock_api: aioresponses,
+        callback: Optional[Callable] = lambda *args, **kwargs: None,
+    ) -> str:
+        url = web_utils.get_rest_url_for_endpoint(
+            endpoint=CONSTANTS.QUERY_ACTIVE_ORDER_PATH_URL, trading_pair=order.trading_pair
+        )
+        regex_url = re.compile(url + r"\?.*")
+        mock_api.get(regex_url, status=400, callback=callback)
+        return url
+
+    def configure_successful_set_position_mode(
+        self,
+        position_mode: PositionMode,
+        mock_api: aioresponses,
+        callback: Optional[Callable] = lambda *args, **kwargs: None,
+    ):
+        url = web_utils.get_rest_url_for_endpoint(
+            endpoint=CONSTANTS.SET_POSITION_MODE_URL, trading_pair=self.trading_pair
+        )
+        response = {
             "ret_code": 0,
             "ret_msg": "ok",
             "ext_code": "",
@@ -2272,39 +784,26 @@
             "rate_limit_reset_ms": 1577477968183,
             "rate_limit": 75
         }
-        post_mock.post(regex_url, body=json.dumps(mock_response))
-
-        asyncio.get_event_loop().run_until_complete(
-            self.connector._set_position_mode(PositionMode.HEDGE)
-        )
-
-        self.assertTrue(
-            self._is_logged("DEBUG", "Bybit Perpetual switching position mode to PositionMode.HEDGE for "
-                                     f"{self.trading_pair} succeeded.")
-        )
-
-        post_mock.post(regex_url, body=json.dumps(mock_response))
-
-        asyncio.get_event_loop().run_until_complete(
-            self.connector._set_position_mode(PositionMode.ONEWAY)
-        )
-
-        self.assertTrue(
-            self._is_logged("DEBUG", "Bybit Perpetual switching position mode to PositionMode.ONEWAY for "
-                                     f"{self.trading_pair} succeeded.")
-        )
-
-    @aioresponses()
-    def test_set_position_mode_failure(self, post_mock):
-        self.connector._trading_pairs = [self.trading_pair]
-
-        path_url = bybit_utils.rest_api_path_for_endpoint(CONSTANTS.SET_POSITION_MODE_URL, self.trading_pair)
-        url = bybit_utils.rest_api_url_for_endpoint(path_url, self.domain)
+        mock_api.post(url, body=json.dumps(response), callback=callback)
+
+        return url
+
+    def configure_failed_set_position_mode(
+        self,
+        position_mode: PositionMode,
+        mock_api: aioresponses,
+        callback: Optional[Callable] = lambda *args, **kwargs: None
+    ):
+        url = web_utils.get_rest_url_for_endpoint(
+            endpoint=CONSTANTS.SET_POSITION_MODE_URL, trading_pair=self.trading_pair
+        )
         regex_url = re.compile(f"^{url}")
 
+        error_code = 1_000
+        error_msg = "Some problem"
         mock_response = {
-            "ret_code": 1000,
-            "ret_msg": "Some problem",
+            "ret_code": error_code,
+            "ret_msg": error_msg,
             "ext_code": "",
             "result": None,
             "ext_info": None,
@@ -2313,719 +812,486 @@
             "rate_limit_reset_ms": 1577477968183,
             "rate_limit": 75
         }
-        post_mock.post(regex_url, body=json.dumps(mock_response))
-
-        asyncio.get_event_loop().run_until_complete(
-            self.connector._set_position_mode(PositionMode.HEDGE)
-        )
-
-        self.assertTrue(
-            self._is_logged(
-                "DEBUG",
-                "Bybit Perpetual encountered a problem switching position mode to PositionMode.HEDGE for "
-                f"{self.trading_pair} (1000 - Some problem)"
-            )
-        )
-
-    @aioresponses()
-    def test_set_position_mode_nonlinear(self, post_mock):
-        self.connector._trading_pairs = [self.non_linear_trading_pair]
-
-        path_url = bybit_utils.rest_api_path_for_endpoint(CONSTANTS.SET_POSITION_MODE_URL, self.trading_pair)
-        url = bybit_utils.rest_api_url_for_endpoint(path_url, self.domain)
+        mock_api.post(regex_url, body=json.dumps(mock_response), callback=callback)
+
+        return url, f"ret_code <{error_code}> - {error_msg}"
+
+    def configure_failed_set_leverage(
+        self,
+        leverage: PositionMode,
+        mock_api: aioresponses,
+        callback: Optional[Callable] = lambda *args, **kwargs: None,
+    ) -> Tuple[str, str]:
+        url = web_utils.get_rest_url_for_endpoint(
+            endpoint=CONSTANTS.SET_LEVERAGE_PATH_URL, trading_pair=self.trading_pair
+        )
         regex_url = re.compile(f"^{url}")
 
+        err_code = 1
+        err_msg = "Some problem"
         mock_response = {
-            "ret_code": 1000,
-            "ret_msg": "Some problem",
-            "ext_code": "",
-            "result": None,
+            "ret_code": err_code,
+            "ret_msg": err_msg,
+            "ext_code": "",
+            "result": leverage,
             "ext_info": None,
             "time_now": "1577477968.175013",
             "rate_limit_status": 74,
             "rate_limit_reset_ms": 1577477968183,
             "rate_limit": 75
         }
-        post_mock.post(regex_url, body=json.dumps(mock_response))
-
-        with self.assertRaisesRegex(Exception, "Inverse Perpetuals don't allow for a position mode change."):
-            asyncio.get_event_loop().run_until_complete(
-                self.connector._set_position_mode(PositionMode.HEDGE)
-            )
-
-    def test_tick_funding_fee_poll_notifier_not_set(self):
-        self.assertFalse(self.connector._funding_fee_poll_notifier.is_set())
-        self.connector.tick(int(time.time()))
-        self.assertFalse(self.connector._funding_fee_poll_notifier.is_set())
-
-    def test_tick_funding_fee_poll_notifier_set(self):
-        self.connector._next_funding_fee_timestamp = 0
-
-        self.assertFalse(self.connector._funding_fee_poll_notifier.is_set())
-        self.connector.tick(int(time.time()))
-        self.assertTrue(self.connector._funding_fee_poll_notifier.is_set())
-
-    def test_fetch_funding_fee_unsupported_trading_pair(self):
-        self.connector_task = asyncio.get_event_loop().create_task(
-            self.connector._fetch_funding_fee("UNSUPPORTED-PAIR")
-        )
-        result = asyncio.get_event_loop().run_until_complete(self.connector_task)
-        self.assertFalse(result)
-        self.assertTrue(
-            self._is_logged("ERROR", "Unable to fetch funding fee for UNSUPPORTED-PAIR. Trading pair not supported.")
-        )
-
-    @aioresponses()
-    def test_fetch_funding_fee_supported_linear_trading_pair_receive_funding(self, get_mock):
-        path_url = bybit_utils.rest_api_path_for_endpoint(CONSTANTS.GET_LAST_FUNDING_RATE_PATH_URL, self.trading_pair)
-        url = bybit_utils.rest_api_url_for_endpoint(path_url, self.domain)
+        mock_api.post(regex_url, body=json.dumps(mock_response), callback=callback)
+
+        return url, f"ret_code <{err_code}> - {err_msg}"
+
+    def configure_successful_set_leverage(
+        self,
+        leverage: int,
+        mock_api: aioresponses,
+        callback: Optional[Callable] = lambda *args, **kwargs: None,
+    ):
+        url = web_utils.get_rest_url_for_endpoint(
+            endpoint=CONSTANTS.SET_LEVERAGE_PATH_URL, trading_pair=self.trading_pair
+        )
         regex_url = re.compile(f"^{url}")
 
-        mock_response = {
-            "ret_code": 0,
-            "ret_msg": "OK",
-            "ext_code": "",
-            "ext_info": "",
-            "result": {
-                "symbol": self.ex_trading_pair,
-                "side": "Buy",
-                "size": 1,
-                "funding_rate": 0.0001,
-                "exec_fee": 0.00000002,
-                "exec_time": "2020-04-13T08:00:00.000Z"
-            },
-            "time_now": "1586780352.867171",
-            "rate_limit_status": 119,
-            "rate_limit_reset_ms": 1586780352864,
-            "rate_limit": 120
-        }
-        get_mock.get(regex_url, body=json.dumps(mock_response))
-
-        # Test 2: Support trading pair. Payment > Decimal("0")
-        self.connector_task = asyncio.get_event_loop().create_task(
-            self.connector._fetch_funding_fee(self.trading_pair)
-        )
-        result = asyncio.get_event_loop().run_until_complete(self.connector_task)
-        self.assertTrue(result)
-        self.assertTrue("INFO", f"Funding payment of 0.0001 received on {self.trading_pair} market.")
-
-    @aioresponses()
-    def test_fetch_funding_fee_supported_non_linear_trading_pair_receive_funding(self, get_mock):
-        path_url = bybit_utils.rest_api_path_for_endpoint(CONSTANTS.GET_LAST_FUNDING_RATE_PATH_URL,
-                                                          self.non_linear_trading_pair)
-        url = bybit_utils.rest_api_url_for_endpoint(path_url, self.domain)
-        regex_url = re.compile(f"^{url}")
-
-        # Notice the Last Funding API response for Non-linear and Linear Perpetuals are slightly different.
-        # Mainly in the `exec_time` and `exec_timestamp` data.
         mock_response = {
             "ret_code": 0,
             "ret_msg": "ok",
             "ext_code": "",
-            "result": {
-                "symbol": self.non_linear_ex_trading_pair,
-                "side": "Buy",
-                "size": 1,
-                "funding_rate": 0.0001,
-                "exec_fee": 0.00000002,
-                "exec_timestamp": 1575907200
-            },
-            "ext_info": None,
-            "time_now": "1577446900.717204",
-            "rate_limit_status": 119,
-            "rate_limit_reset_ms": 1577446900724,
-            "rate_limit": 120
-        }
-        get_mock.get(regex_url, body=json.dumps(mock_response))
-
-        # Test 2: Support trading pair. Payment > Decimal("0")
-        self.connector_task = asyncio.get_event_loop().create_task(
-            self.connector._fetch_funding_fee(self.non_linear_trading_pair)
-        )
-        result = asyncio.get_event_loop().run_until_complete(self.connector_task)
-        self.assertTrue(result)
-        self.assertTrue("INFO", f"Funding payment of 0.0001 received on {self.non_linear_trading_pair} market.")
-
-    @aioresponses()
-    def test_fetch_funding_fee_supported_trading_pair_paid_funding(self, get_mock):
-        path_url = bybit_utils.rest_api_path_for_endpoint(CONSTANTS.GET_LAST_FUNDING_RATE_PATH_URL, self.trading_pair)
-        url = bybit_utils.rest_api_url_for_endpoint(path_url, self.domain)
-        regex_url = re.compile(f"^{url}")
-
-        mock_response = {
-            "ret_code": 0,
-            "ret_msg": "error",
-            "ext_code": "",
-            "result": {
-                "symbol": self.ex_trading_pair,
-                "side": "Buy",
-                "size": 1,
-                "funding_rate": -0.0001,
-                "exec_fee": 0.00000002,
-                "exec_time": "2020-04-13T08:00:00.000Z"
-            },
-            "ext_info": None,
-            "time_now": "1577446900.717204",
-            "rate_limit_status": 119,
-            "rate_limit_reset_ms": 1577446900724,
-            "rate_limit": 120
-        }
-        get_mock.get(regex_url, body=json.dumps(mock_response))
-
-        self.connector_task = asyncio.get_event_loop().create_task(
-            self.connector._fetch_funding_fee(self.trading_pair)
-        )
-        result = asyncio.get_event_loop().run_until_complete(self.connector_task)
-        self.assertTrue(result)
-        self.assertTrue(self._is_logged('INFO', f"Funding payment of -0.0001 paid on {self.trading_pair} market."))
-
-    @aioresponses()
-    def test_user_funding_fee_polling_loop(self, get_mock):
-        path_url = bybit_utils.rest_api_path_for_endpoint(CONSTANTS.GET_LAST_FUNDING_RATE_PATH_URL, self.trading_pair)
-        url = bybit_utils.rest_api_url_for_endpoint(path_url, self.domain)
-        regex_url = re.compile(f"^{url}")
-
-        linear_mock_response = {
-            "ret_code": 0,
-            "ret_msg": "ok",
-            "ext_code": "",
-            "result": {
-                "symbol": self.ex_trading_pair,
-                "side": "Buy",
-                "size": 1,
-                "funding_rate": 0.0001,
-                "exec_fee": 0.00000002,
-                "exec_time": "2020-04-13T08:00:00.000Z"
-            },
-            "ext_info": None,
-            "time_now": "1577446900.717204",
-            "rate_limit_status": 119,
-            "rate_limit_reset_ms": 1577446900724,
-            "rate_limit": 120
-        }
-        get_mock.get(regex_url, body=json.dumps(linear_mock_response))
-
-        path_url = bybit_utils.rest_api_path_for_endpoint(CONSTANTS.GET_LAST_FUNDING_RATE_PATH_URL,
-                                                          self.non_linear_trading_pair)
-        url = bybit_utils.rest_api_url_for_endpoint(path_url, self.domain)
-        regex_url = re.compile(f"^{url}")
-        non_linear_mock_response = {
-            "ret_code": 0,
-            "ret_msg": "ok",
-            "ext_code": "",
-            "result": {
-                "symbol": self.non_linear_ex_trading_pair,
-                "side": "Buy",
-                "size": 1,
-                "funding_rate": 0.0001,
-                "exec_fee": 0.00000002,
-                "exec_timestamp": 1575907200
-            },
-            "ext_info": None,
-            "time_now": "1577446900.717204",
-            "rate_limit_status": 119,
-            "rate_limit_reset_ms": 1577446900724,
-            "rate_limit": 120
-        }
-        get_mock.get(regex_url, body=json.dumps(non_linear_mock_response), callback=self._mock_responses_done_callback)
-
-        # Mock tick() ready to fetch funding fee
-        initial_funding_fee_ts = 0
-        self.connector._next_funding_fee_timestamp = initial_funding_fee_ts
-        self.connector._funding_fee_poll_notifier.set()
-
-        self.connector_task = asyncio.get_event_loop().create_task(
-            self.connector._user_funding_fee_polling_loop()
-        )
-
-        asyncio.get_event_loop().run_until_complete(self.mock_done_event.wait())
-
-        self.assertFalse(self.connector._funding_fee_poll_notifier.is_set())
-        self.assertGreater(self.connector._next_funding_fee_timestamp, initial_funding_fee_ts)
-        self.assertTrue(self._is_logged("INFO", f"Funding payment of 0.0001 received on {self.trading_pair} market."))
-        self.assertTrue(
-            self._is_logged("INFO", f"Funding payment of 0.0001 received on {self.non_linear_trading_pair} market."))
-
-    def test_set_leverage_unsupported_trading_pair(self):
-        self.connector_task = asyncio.get_event_loop().create_task(
-            self.connector._set_leverage("UNSUPPORTED-PAIR")
-        )
-        asyncio.get_event_loop().run_until_complete(self.connector_task)
-        self.assertTrue(
-            self._is_logged("ERROR", "Unable to set leverage for UNSUPPORTED-PAIR. Trading pair not supported.")
-        )
-
-    @aioresponses()
-    def test_set_leverage_not_ok(self, post_mock):
-        path_url = bybit_utils.rest_api_path_for_endpoint(CONSTANTS.SET_LEVERAGE_PATH_URL, self.trading_pair)
-        url = bybit_utils.rest_api_url_for_endpoint(path_url, self.domain)
-        regex_url = re.compile(f"^{url}")
-
-        new_leverage: int = 0
-        mock_response = {
-            "ret_code": 1001,
-            "ret_msg": "",
-            "ext_code": "20031",
-            "result": new_leverage,
+            "result": leverage,
             "ext_info": None,
             "time_now": "1577477968.175013",
             "rate_limit_status": 74,
             "rate_limit_reset_ms": 1577477968183,
             "rate_limit": 75
         }
-        post_mock.post(regex_url, body=json.dumps(mock_response))
-
-        self.connector_task = asyncio.get_event_loop().create_task(
-            self.connector._set_leverage(self.trading_pair, new_leverage)
-        )
-        asyncio.get_event_loop().run_until_complete(self.connector_task)
+
+        mock_api.post(regex_url, body=json.dumps(mock_response), callback=callback)
+
+        return url
+
+    def order_event_for_new_order_websocket_update(self, order: InFlightOrder):
+        return {
+            "topic": "order",
+            "data": [
+                {
+                    "order_id": order.exchange_order_id or "1640b725-75e9-407d-bea9-aae4fc666d33",
+                    "order_link_id": order.client_order_id or "",
+                    "symbol": self.exchange_trading_pair,
+                    "side": order.trade_type.name.capitalize(),
+                    "order_type": order.order_type.name.capitalize(),
+                    "price": str(order.price),
+                    "qty": float(order.amount),
+                    "time_in_force": "GoodTillCancel",
+                    "create_type": "CreateByUser",
+                    "cancel_type": "",
+                    "order_status": "New",
+                    "leaves_qty": 0,
+                    "cum_exec_qty": 0,
+                    "cum_exec_value": "0",
+                    "cum_exec_fee": "0",
+                    "timestamp": "2022-06-21T07:35:56.505Z",
+                    "take_profit": "18500",
+                    "tp_trigger_by": "LastPrice",
+                    "stop_loss": "22000",
+                    "sl_trigger_by": "LastPrice",
+                    "trailing_stop": "0",
+                    "last_exec_price": "21196.5",
+                    "reduce_only": order.position == PositionAction.CLOSE,
+                    "close_on_trigger": order.position == PositionAction.CLOSE,
+                }
+            ]
+        }
+
+    def order_event_for_canceled_order_websocket_update(self, order: InFlightOrder):
+        return {
+            "topic": "order",
+            "data": [
+                {
+                    "order_id": order.exchange_order_id or "1640b725-75e9-407d-bea9-aae4fc666d33",
+                    "order_link_id": order.client_order_id or "",
+                    "symbol": self.exchange_trading_pair,
+                    "side": order.trade_type.name.capitalize(),
+                    "order_type": order.order_type.name.capitalize(),
+                    "price": str(order.price),
+                    "qty": float(order.amount),
+                    "time_in_force": "GoodTillCancel",
+                    "create_type": "CreateByUser",
+                    "cancel_type": "",
+                    "order_status": "Cancelled",
+                    "leaves_qty": 0,
+                    "cum_exec_qty": 0,
+                    "cum_exec_value": "0",
+                    "cum_exec_fee": "0.00000567",
+                    "timestamp": "2022-06-21T07:35:56.505Z",
+                    "take_profit": "18500",
+                    "tp_trigger_by": "LastPrice",
+                    "stop_loss": "22000",
+                    "sl_trigger_by": "LastPrice",
+                    "trailing_stop": "0",
+                    "last_exec_price": "21196.5",
+                    "reduce_only": order.position == PositionAction.CLOSE,
+                    "close_on_trigger": order.position == PositionAction.CLOSE,
+                }
+            ]
+        }
+
+    def order_event_for_full_fill_websocket_update(self, order: InFlightOrder):
+        return {
+            "topic": "order",
+            "data": [
+                {
+                    "order_id": order.exchange_order_id or "1640b725-75e9-407d-bea9-aae4fc666d33",
+                    "order_link_id": order.client_order_id or "",
+                    "symbol": self.exchange_trading_pair,
+                    "side": order.trade_type.name.capitalize(),
+                    "order_type": order.order_type.name.capitalize(),
+                    "price": str(order.price),
+                    "qty": float(order.amount),
+                    "time_in_force": "GoodTillCancel",
+                    "create_type": "CreateByUser",
+                    "cancel_type": "",
+                    "order_status": "Filled",
+                    "leaves_qty": 0,
+                    "cum_exec_qty": float(order.amount),
+                    "cum_exec_value": str(order.price),
+                    "cum_exec_fee": str(self.expected_fill_fee.flat_fees[0].amount),
+                    "timestamp": "2022-06-21T07:35:56.505Z",
+                    "take_profit": "18500",
+                    "tp_trigger_by": "LastPrice",
+                    "stop_loss": "22000",
+                    "sl_trigger_by": "LastPrice",
+                    "trailing_stop": "0",
+                    "last_exec_price": "21196.5",
+                    "reduce_only": order.position == PositionAction.CLOSE,
+                    "close_on_trigger": order.position == PositionAction.CLOSE,
+                }
+            ]
+        }
+
+    def trade_event_for_full_fill_websocket_update(self, order: InFlightOrder):
+        return {
+            "topic": "execution",
+            "data": [
+                {
+                    "symbol": self.exchange_trading_pair,
+                    "side": order.trade_type.name.capitalize(),
+                    "order_id": order.exchange_order_id or "1640b725-75e9-407d-bea9-aae4fc666d33",
+                    "exec_id": self.expected_fill_trade_id,
+                    "order_link_id": order.client_order_id or "",
+                    "price": str(order.price),
+                    "order_qty": float(order.amount),
+                    "exec_type": "Trade",
+                    "exec_qty": float(order.amount),
+                    "exec_fee": str(self.expected_fill_fee.flat_fees[0].amount),
+                    "leaves_qty": 0,
+                    "is_maker": False,
+                    "trade_time": "2020-01-14T14:07:23.629Z"
+                }
+            ]
+        }
+
+    def position_event_for_full_fill_websocket_update(self, order: InFlightOrder, unrealized_pnl: float):
+        position_value = unrealized_pnl + order.amount * order.price * order.leverage
+        return {
+            "topic": "position",
+            "data": [
+                {
+                    "user_id": 533285,
+                    "symbol": self.exchange_trading_pair,
+                    "size": float(order.amount),
+                    "side": order.trade_type.name.capitalize(),
+                    "position_value": str(position_value),
+                    "entry_price": str(order.price),
+                    "liq_price": "489",
+                    "bust_price": "489",
+                    "leverage": str(order.leverage),
+                    "order_margin": "0",
+                    "position_margin": "0.39929535",
+                    "available_balance": "0.39753405",
+                    "take_profit": "0",
+                    "stop_loss": "0",
+                    "realised_pnl": "0.00055631",
+                    "trailing_stop": "0",
+                    "trailing_active": "0",
+                    "wallet_balance": "0.40053971",
+                    "risk_id": 1,
+                    "occ_closing_fee": "0.0002454",
+                    "occ_funding_fee": "0",
+                    "auto_add_margin": 1,
+                    "cum_realised_pnl": "0.00055105",
+                    "position_status": "Normal",
+                    "position_seq": 0,
+                    "Isolated": False,
+                    "mode": 0,
+                    "position_idx": 0,
+                    "tp_sl_mode": "Partial",
+                    "tp_order_num": 0,
+                    "sl_order_num": 0,
+                    "tp_free_size_x": 200,
+                    "sl_free_size_x": 200
+                }
+            ]
+        }
+
+    def funding_info_event_for_websocket_update(self):
+        return {
+            "topic": f"instrument_info.100ms.{self.exchange_trading_pair}",
+            "type": "delta",
+            "data": {
+                "delete": [],
+                "update": [
+                    {
+                        "id": 1,
+                        "symbol": self.exchange_trading_pair,
+                        "prev_price_24h_e4": 81565000,
+                        "prev_price_24h": "81565000",
+                        "price_24h_pcnt_e6": -4904,
+                        "open_value_e8": 2000479681106,
+                        "total_turnover_e8": 2029370495672976,
+                        "turnover_24h_e8": 9066215468687,
+                        "volume_24h": 735316391,
+                        "cross_seq": 1053192657,
+                        "created_at": "2018-11-14T16:33:26Z",
+                        "updated_at": "2020-01-12T18:25:25Z",
+                        "index_price": self.target_funding_info_index_price_ws_updated,
+                        "mark_price": self.target_funding_info_mark_price_ws_updated,
+                        "next_funding_time": self.target_funding_info_next_funding_utc_str_ws_updated,
+                        "predicted_funding_rate_e6": self.target_funding_info_rate_ws_updated * 1e6,
+                    }
+                ],
+                "insert": []
+            },
+            "cross_seq": 1053192657,
+            "timestamp_e6": 1578853525691123
+        }
+
+    def test_create_order_with_invalid_position_action_raises_value_error(self):
+        self._simulate_trading_rules_initialized()
+
+        with self.assertRaises(ValueError) as exception_context:
+            asyncio.get_event_loop().run_until_complete(
+                self.exchange._create_order(
+                    trade_type=TradeType.BUY,
+                    order_id="C1",
+                    trading_pair=self.trading_pair,
+                    amount=Decimal("1"),
+                    order_type=OrderType.LIMIT,
+                    price=Decimal("46000"),
+                    position_action=PositionAction.NIL,
+                ),
+            )
+
+        self.assertEqual(
+            f"Invalid position action {PositionAction.NIL}. Must be one of {[PositionAction.OPEN, PositionAction.CLOSE]}",
+            str(exception_context.exception)
+        )
+
+    def test_user_stream_balance_update(self):
+        client_config_map = ClientConfigAdapter(ClientConfigMap())
+        non_linear_connector = BybitPerpetualDerivative(
+            client_config_map=client_config_map,
+            bybit_perpetual_api_key=self.api_key,
+            bybit_perpetual_secret_key=self.api_secret,
+            trading_pairs=[self.non_linear_trading_pair],
+        )
+        non_linear_connector._set_current_timestamp(1640780000)
+
+        balance_event = self.non_linear_balance_event_websocket_update
+
+        mock_queue = AsyncMock()
+        mock_queue.get.side_effect = [balance_event, asyncio.CancelledError]
+        self.exchange._user_stream_tracker._user_stream = mock_queue
+
+        try:
+            self.async_run_with_timeout(self.exchange._user_stream_event_listener())
+        except asyncio.CancelledError:
+            pass
+
+        self.assertEqual(Decimal("10"), self.exchange.available_balances[self.base_asset])
+        self.assertEqual(Decimal("15"), self.exchange.get_balance(self.base_asset))
+        self.assertEqual(Decimal("20"), self.exchange.available_balances[self.non_linear_quote_asset])
+        self.assertEqual(Decimal("25"), self.exchange.get_balance(self.non_linear_quote_asset))
+
+    def test_supported_position_modes(self):
+        client_config_map = ClientConfigAdapter(ClientConfigMap())
+        linear_connector = BybitPerpetualDerivative(
+            client_config_map=client_config_map,
+            bybit_perpetual_api_key=self.api_key,
+            bybit_perpetual_secret_key=self.api_secret,
+            trading_pairs=[self.trading_pair],
+        )
+        non_linear_connector = BybitPerpetualDerivative(
+            client_config_map=client_config_map,
+            bybit_perpetual_api_key=self.api_key,
+            bybit_perpetual_secret_key=self.api_secret,
+            trading_pairs=[self.non_linear_trading_pair],
+        )
+
+        expected_result = [PositionMode.ONEWAY, PositionMode.HEDGE]
+        self.assertEqual(expected_result, linear_connector.supported_position_modes())
+
+        expected_result = [PositionMode.ONEWAY]
+        self.assertEqual(expected_result, non_linear_connector.supported_position_modes())
+
+    def test_set_position_mode_nonlinear(self):
+        client_config_map = ClientConfigAdapter(ClientConfigMap())
+        non_linear_connector = BybitPerpetualDerivative(
+            client_config_map=client_config_map,
+            bybit_perpetual_api_key=self.api_key,
+            bybit_perpetual_secret_key=self.api_secret,
+            trading_pairs=[self.non_linear_trading_pair],
+        )
+        non_linear_connector.set_position_mode(PositionMode.HEDGE)
+
         self.assertTrue(
-            self._is_logged('ERROR', f"Unable to set leverage for {self.trading_pair}. Leverage: {new_leverage}"))
-
-    @aioresponses()
-    def test_set_leverage_ok(self, post_mock):
-        path_url = bybit_utils.rest_api_path_for_endpoint(CONSTANTS.SET_LEVERAGE_PATH_URL, self.trading_pair)
-        url = bybit_utils.rest_api_url_for_endpoint(path_url, self.domain)
-        regex_url = re.compile(f"^{url}")
-
-        new_leverage: int = 2
-        mock_response = {
-            "ret_code": 0,
-            "ret_msg": "ok",
-            "ext_code": "",
-            "result": new_leverage,
-            "ext_info": None,
-            "time_now": "1577477968.175013",
-            "rate_limit_status": 74,
-            "rate_limit_reset_ms": 1577477968183,
-            "rate_limit": 75
-        }
-        post_mock.post(regex_url, body=json.dumps(mock_response))
-
-        self.connector_task = asyncio.get_event_loop().create_task(
-            self.connector._set_leverage(self.trading_pair, new_leverage)
-        )
-        asyncio.get_event_loop().run_until_complete(self.connector_task)
-        self.assertTrue(
-            self._is_logged('INFO', f"Leverage Successfully set to {new_leverage} for {self.trading_pair}."))
-
-    @aioresponses()
-    def test_update_positions(self, get_mock):
-        path_url = bybit_utils.rest_api_path_for_endpoint(CONSTANTS.GET_POSITIONS_PATH_URL, self.trading_pair)
-        url = bybit_utils.rest_api_url_for_endpoint(path_url, self.domain)
-        regex_url = re.compile(f"^{url}")
-
-        mock_response_two_entries = {
-            "ret_code": 0,
-            "ret_msg": "OK",
-            "ext_code": "",
-            "ext_info": "",
-            "result": [
-                {
-                    "user_id": 100004,
-                    "symbol": self.ex_trading_pair,
-                    "side": "Buy",
-                    "size": 10,
-                    "position_value": "0.00076448",
-                    "entry_price": "13080.78694014",
-                    "liq_price": "25",
-                    "bust_price": "25",
-                    "leverage": 100,
-                    "is_isolated": False,
-                    "auto_add_margin": 1,
-                    "position_margin": "0.40111704",
-                    "occ_closing_fee": "0.0003",
-                    "realised_pnl": 0,
-                    "cum_realised_pnl": 0,
-                    "free_qty": 30,
-                    "tp_sl_mode": "Full",
-                    "unrealised_pnl": 0.00003797,
-                    "deleverage_indicator": 0,
-                    "risk_id": 1,
-                    "stop_loss": 0,
-                    "take_profit": 0,
-                    "trailing_stop": 0
-                },
-                {
-                    "user_id": 100004,
-                    "symbol": self.ex_trading_pair,
-                    "side": "Sell",
-                    "size": 10,
-                    "position_value": "0.00076448",
-                    "entry_price": "13080.78694014",
-                    "liq_price": "25",
-                    "bust_price": "25",
-                    "leverage": 100,
-                    "is_isolated": False,
-                    "auto_add_margin": 1,
-                    "position_margin": "0.40111704",
-                    "occ_closing_fee": "0.0003",
-                    "realised_pnl": 0,
-                    "cum_realised_pnl": 0,
-                    "free_qty": 30,
-                    "tp_sl_mode": "Full",
-                    "unrealised_pnl": 0.00003797,
-                    "deleverage_indicator": 0,
-                    "risk_id": 1,
-                    "stop_loss": 0,
-                    "take_profit": 0,
-                    "trailing_stop": 0
-                }
-            ],
-            "time_now": "1577480599.097287",
-            "rate_limit_status": 119,
-            "rate_limit_reset_ms": 1580885703683,
-            "rate_limit": 120
-        }
-        mock_response_remove_long_position = {
-            "ret_code": 0,
-            "ret_msg": "OK",
-            "ext_code": "",
-            "ext_info": "",
-            "result": [
-                {
-                    "user_id": 100004,
-                    "symbol": self.ex_trading_pair,
-                    "side": "Buy",
-                    "size": 0,
-                    "position_value": "0.00076448",
-                    "entry_price": "13080.78694014",
-                    "liq_price": "25",
-                    "bust_price": "25",
-                    "leverage": 100,
-                    "is_isolated": False,
-                    "auto_add_margin": 1,
-                    "position_margin": "0.40111704",
-                    "occ_closing_fee": "0.0003",
-                    "realised_pnl": 0,
-                    "cum_realised_pnl": 0,
-                    "free_qty": 30,
-                    "tp_sl_mode": "Full",
-                    "unrealised_pnl": 0.00003797,
-                    "deleverage_indicator": 0,
-                    "risk_id": 1,
-                    "stop_loss": 0,
-                    "take_profit": 0,
-                    "trailing_stop": 0
-                }
-            ],
-            "time_now": "1577480599.097287",
-            "rate_limit_status": 119,
-            "rate_limit_reset_ms": 1580885703683,
-            "rate_limit": 120
-        }
-        get_mock.get(regex_url, body=json.dumps(mock_response_two_entries))
-        get_mock.get(regex_url, body=json.dumps(mock_response_remove_long_position))
-
-        self.connector._position_mode = PositionMode.HEDGE
-        self.connector_task = asyncio.get_event_loop().create_task(
-            self.connector._update_positions())
-        asyncio.get_event_loop().run_until_complete(self.connector_task)
-        self.assertEqual(2, len(self.connector._account_positions))
-
-        self.connector_task = asyncio.get_event_loop().create_task(
-            self.connector._update_positions()
-        )
-        asyncio.get_event_loop().run_until_complete(self.connector_task)
-        self.assertEqual(1, len(self.connector._account_positions))
-
-        # Checks that amount for SHORT positions are negative
-        short_position = self.connector._account_positions[f"{self.trading_pair}{PositionSide.SHORT.name}"]
-        self.assertEqual(Decimal("-10.0"), short_position.amount)
-
-    @patch('aiohttp.ClientSession.ws_connect', new_callable=AsyncMock)
-    def test_listening_process_receives_updates_position(self, ws_connect_mock):
-        ws_connect_mock.return_value = self.mocking_assistant.create_websocket_mock()
-
-        self.async_task = asyncio.get_event_loop().create_task(
-            self.connector._user_stream_event_listener())
-        self.tracker_task = asyncio.get_event_loop().create_task(
-            self.connector._user_stream_tracker.start())
-
-        # Add the authentication response for the websocket
-        self.mocking_assistant.add_websocket_json_message(ws_connect_mock.return_value,
-                                                          self._authentication_response(True))
-
-        self.mocking_assistant.add_websocket_json_message(
-            ws_connect_mock.return_value,
-            {
-                "topic": "position",
-                "action": "update",
-                "data": [
-                    {
-                        "user_id": 1,
-                        "symbol": "BTCUSDT",
-                        "size": 11,
-                        "side": "Sell",
-                        "position_value": "0.00159252",
-                        "entry_price": "6907.291588174717",
-                        "liq_price": "7100.234",
-                        "bust_price": "7088.1234",
-                        "leverage": "1",
-                        "order_margin": "1",
-                        "position_margin": "1",
-                        "available_balance": "2",
-                        "take_profit": "0",
-                        "tp_trigger_by": "LastPrice",
-                        "stop_loss": "0",
-                        "sl_trigger_by": "",
-                        "realised_pnl": "0.10",
-                        "trailing_stop": "0",
-                        "trailing_active": "0",
-                        "wallet_balance": "4.12",
-                        "risk_id": 1,
-                        "occ_closing_fee": "0.1",
-                        "occ_funding_fee": "0.1",
-                        "auto_add_margin": 0,
-                        "cum_realised_pnl": "0.12",
-                        "position_status": "Normal",
-                        "position_seq": 14
-                    }
-                ]
-            })
-
-        # Add a dummy message for the websocket to read and include in the "messages" queue
-        self.mocking_assistant.add_websocket_json_message(ws_connect_mock.return_value, self._finalMessage)
-
-        # Force execution of queued tasks by stopping current execution with a short sleep
-        asyncio.get_event_loop().run_until_complete(asyncio.sleep(0.3))
-
-        for key in self.connector._account_positions:
-            position = self.connector._account_positions[key]
-            self.assertEqual(position.position_side, PositionSide.SHORT)
-            self.assertEqual(position.amount, Decimal("-11.0"))
-            self.assertEqual(position.leverage, 1)
-            self.assertEqual(position.entry_price, Decimal('6907.291588174717'))
-
-    @patch('aiohttp.ClientSession.ws_connect', new_callable=AsyncMock)
-    def test_listening_process_receives_updates_order(self, ws_connect_mock):
-        ws_connect_mock.return_value = self.mocking_assistant.create_websocket_mock()
-
-        self.async_task = asyncio.get_event_loop().create_task(
-            self.connector._user_stream_event_listener())
-        self.tracker_task = asyncio.get_event_loop().create_task(
-            self.connector._user_stream_tracker.start())
-
-        self.connector._set_current_timestamp(1640001112.0)
-
-        # Prepare inflight order
-        self.connector.start_tracking_order("xxxxxxxx-xxxx-xxxx-9a8f-4a973eb5c418",
-                                            "xxxxxxxx-xxxx-xxxx-9a8f-4a973eb5c418", "BTC-USDT", "Sell", "8579.5", 1,
-                                            "Market", 0, 1, "")
-
-        # Add the authentication response for the websocket
-        self.mocking_assistant.add_websocket_json_message(ws_connect_mock.return_value,
-                                                          self._authentication_response(True))
-
-        self.mocking_assistant.add_websocket_json_message(
-            ws_connect_mock.return_value,
-            {
-                "topic": "order",
-                "data": [
-                    {
-                        "order_id": "xxxxxxxx-xxxx-xxxx-9a8f-4a973eb5c418",
-                        "order_link_id": "xxxxxxxx-xxxx-xxxx-9a8f-4a973eb5c418",
-                        "symbol": "BTCUSDT",
-                        "side": "Sell",
-                        "order_type": "Market",
-                        "price": "8579.5",
-                        "qty": 1,
-                        "time_in_force": "ImmediateOrCancel",
-                        "create_type": "CreateByClosing",
-                        "cancel_type": "",
-                        "order_status": "Cancelled",
-                        "leaves_qty": 0,
-                        "cum_exec_qty": 1,
-                        "cum_exec_value": "0.00011655",
-                        "cum_exec_fee": "0.00000009",
-                        "timestamp": "2020-01-14T14:09:31.778Z",
-                        "take_profit": "0",
-                        "stop_loss": "0",
-                        "trailing_stop": "0",
-                        "trailing_active": "0",
-                        "last_exec_price": "8580",
-                        "reduce_only": False,
-                        "close_on_trigger": False
-                    }
-                ]
-            })
-
-        # Add a dummy message for the websocket to read and include in the "messages" queue
-        self.mocking_assistant.add_websocket_json_message(ws_connect_mock.return_value, self._finalMessage)
-
-        # Wait until the connector finishes processing the message queue
-        asyncio.get_event_loop().run_until_complete(asyncio.sleep(0.3))
-
-    @patch('aiohttp.ClientSession.ws_connect', new_callable=AsyncMock)
-    def test_listening_process_receives_updates_execution(self, ws_connect_mock):
-        ws_connect_mock.return_value = self.mocking_assistant.create_websocket_mock()
-
-        self.async_task = asyncio.get_event_loop().create_task(
-            self.connector._user_stream_event_listener())
-        self.tracker_task = asyncio.get_event_loop().create_task(
-            self.connector._user_stream_tracker.start())
-
-        self.connector._set_current_timestamp(1640001112.0)
-
-        # Prepare inflight order
-        self.connector.start_tracking_order("xxxxxxxx-xxxx-xxxx-9a8f-4a973eb5c419",
-                                            "xxxxxxxx-xxxx-xxxx-9a8f-4a973eb5c419", "BTC-USDT", "Buy", "8300", 1,
-                                            "Market", 0, 1, "")
-
-        # Add the authentication response for the websocket
-        self.mocking_assistant.add_websocket_json_message(ws_connect_mock.return_value,
-                                                          self._authentication_response(True))
-
-        self.mocking_assistant.add_websocket_json_message(
-            ws_connect_mock.return_value,
-            {
-                "topic": "execution",
-                "data": [
-                    {
-                        "symbol": "BTCUSDT",
-                        "side": "Buy",
-                        "order_id": "xxxxxxxx-xxxx-xxxx-9a8f-4a973eb5c419",
-                        "exec_id": "xxxxxxxx-xxxx-xxxx-8b66-c3d2fcd352f6",
-                        "order_link_id": "xxxxxxxx-xxxx-xxxx-9a8f-4a973eb5c419",
-                        "price": "8300",
-                        "order_qty": 1,
-                        "exec_type": "Trade",
-                        "exec_qty": 1,
-                        "exec_fee": "0.00000009",
-                        "leaves_qty": 0,
-                        "is_maker": False,
-                        "trade_time": "2020-01-14T14:07:23.629Z"
-                    }
-                ]
-            })
-
-        # Add a dummy message for the websocket to read and include in the "messages" queue
-        self.mocking_assistant.add_websocket_json_message(ws_connect_mock.return_value, self._finalMessage)
-
-        # Wait until the connector finishes processing the message queue
-        asyncio.get_event_loop().run_until_complete(asyncio.sleep(0.3))
-
-        self.assertTrue("xxxxxxxx-xxxx-xxxx-8b66-c3d2fcd352f6" in self.connector.in_flight_orders[
-            "xxxxxxxx-xxxx-xxxx-9a8f-4a973eb5c419"].order_fills)
-
-    def test_get_funding_info_trading_pair_exist(self):
-        expected_funding_info: FundingInfo = FundingInfo(
-            trading_pair="BTC-USD",
-            index_price=Decimal("50000"),
-            mark_price=Decimal("50000"),
-            next_funding_utc_timestamp=int(pd.Timestamp('2021-08-23T08:00:00Z', tz="UTC").timestamp()),
-            rate=(Decimal('-15') * Decimal(1e-6)),
-        )
-        self.connector.order_book_tracker.data_source._funding_info = {
-            "BTC-USD": expected_funding_info
-        }
-
-        result = self.connector.get_funding_info("BTC-USD")
-
-        self.assertEqual(expected_funding_info.trading_pair, result.trading_pair)
-        self.assertEqual(expected_funding_info.index_price, result.index_price)
-        self.assertEqual(expected_funding_info.mark_price, result.mark_price)
-        self.assertEqual(expected_funding_info.next_funding_utc_timestamp, result.next_funding_utc_timestamp)
-        self.assertEqual(expected_funding_info.rate, result.rate)
-
-    @aioresponses()
-    def test_get_funding_info_trading_pair_does_not_exist(self, get_mock):
-        expected_funding_info: FundingInfo = FundingInfo(
-            trading_pair=self.trading_pair,
-            index_price=Decimal("50000"),
-            mark_price=Decimal("50000"),
-            next_funding_utc_timestamp=int(pd.Timestamp('2021-08-23T08:00:00Z', tz="UTC").timestamp()),
-            rate=(Decimal('-15')),
-        )
-        path_url = bybit_utils.rest_api_path_for_endpoint(CONSTANTS.LATEST_SYMBOL_INFORMATION_ENDPOINT,
-                                                          self.trading_pair)
-        url = bybit_utils.rest_api_url_for_endpoint(path_url, self.domain)
-        regex_url = re.compile(f"^{url}")
-
-        mock_response = {
-            "ret_code": 0,
-            "ret_msg": "OK",
-            "ext_code": "",
-            "ext_info": "",
-            "result": [
-                # Truncated Response
-                {
-                    "symbol": self.ex_trading_pair,
-                    "mark_price": "50000",
-                    "index_price": "50000",
-                    "funding_rate": "-15",
-                    "predicted_funding_rate": "-15",
-                    "next_funding_time": "2021-08-23T08:00:00Z",
-                }
-            ],
-            "time_now": "1577484619.817968"
-        }
-        get_mock.get(regex_url, body=json.dumps(mock_response), callback=self._mock_responses_done_callback)
-
-        result = self.connector.get_funding_info(self.trading_pair)
-        self.assertIsNone(result)
-
-        self.connector.get_funding_info(self.trading_pair)
-
-        asyncio.get_event_loop().run_until_complete(self.mock_done_event.wait())
-        self.assertIsNotNone(self.connector.get_funding_info(self.trading_pair))
-        funding_info = self.connector.get_funding_info(self.trading_pair)
-        self.assertEqual(expected_funding_info.trading_pair, funding_info.trading_pair)
-        self.assertEqual(expected_funding_info.index_price, funding_info.index_price)
-        self.assertEqual(expected_funding_info.mark_price, funding_info.mark_price)
-        self.assertEqual(expected_funding_info.next_funding_utc_timestamp, funding_info.next_funding_utc_timestamp)
-        self.assertEqual(expected_funding_info.rate, funding_info.rate)
-
-    def test_format_trading_rules_linear(self):
-        collateral_token = self.quote_asset
-        min_order_size = 1
-        max_order_size = 2
-        min_price_increment = 3
-        min_base_amount_increment = 4
-        mocked_response = self._get_symbols_mock_response(
-            linear=True,
-            min_order_size=min_order_size,
-            max_order_size=max_order_size,
-            min_price_increment=min_price_increment,
-            min_base_amount_increment=min_base_amount_increment,
-        )
-
-        trading_rules = self.connector._format_trading_rules(mocked_response["result"])
-
-        self.assertEqual(1, len(trading_rules))
-
-        trading_rule = trading_rules[self.trading_pair]
-
-        self.assertEqual(min_order_size, trading_rule.min_order_size)
-        self.assertEqual(max_order_size, trading_rule.max_order_size)
-        self.assertEqual(min_price_increment, trading_rule.min_price_increment)
-        self.assertEqual(min_base_amount_increment, trading_rule.min_base_amount_increment)
-        self.assertEqual(collateral_token, trading_rule.buy_order_collateral_token)
-        self.assertEqual(collateral_token, trading_rule.sell_order_collateral_token)
-
-    def test_format_trading_rules_non_linear(self):
-        collateral_token = self.non_linear_base
-        mocked_response = self._get_symbols_mock_response(linear=False)
-
-        trading_rules = self.connector._format_trading_rules(mocked_response["result"])
-
-        self.assertEqual(1, len(trading_rules))
-
-        trading_rule = trading_rules[self.non_linear_trading_pair]
-
-        self.assertEqual(collateral_token, trading_rule.buy_order_collateral_token)
-        self.assertEqual(collateral_token, trading_rule.sell_order_collateral_token)
+            self.is_logged(
+                log_level="ERROR",
+                message=f"Position mode {PositionMode.HEDGE} is not supported. Mode not set.",
+            )
+        )
 
     def test_get_buy_and_sell_collateral_tokens(self):
         self._simulate_trading_rules_initialized()
 
-        linear_buy_collateral_token = self.connector.get_buy_collateral_token(self.trading_pair)
-        linear_sell_collateral_token = self.connector.get_sell_collateral_token(self.trading_pair)
-
-<<<<<<< HEAD
+        linear_buy_collateral_token = self.exchange.get_buy_collateral_token(self.trading_pair)
+        linear_sell_collateral_token = self.exchange.get_sell_collateral_token(self.trading_pair)
+
         self.assertEqual(self.quote_asset, linear_buy_collateral_token)
         self.assertEqual(self.quote_asset, linear_sell_collateral_token)
-=======
+
+        non_linear_buy_collateral_token = self.exchange.get_buy_collateral_token(self.non_linear_trading_pair)
+        non_linear_sell_collateral_token = self.exchange.get_sell_collateral_token(self.non_linear_trading_pair)
+
+        self.assertEqual(self.non_linear_quote_asset, non_linear_buy_collateral_token)
+        self.assertEqual(self.non_linear_quote_asset, non_linear_sell_collateral_token)
+
+    def test_get_position_index(self):
+        perpetual_trading: PerpetualTrading = self.exchange._perpetual_trading
+        perpetual_trading.set_position_mode(value=PositionMode.ONEWAY)
+
+        for trade_type, position_action in product(
+            [TradeType.BUY, TradeType.SELL], [PositionAction.OPEN, PositionAction.CLOSE]
+        ):
+            position_idx = self.exchange._get_position_idx(trade_type=trade_type, position_action=position_action)
+            self.assertEqual(
+                CONSTANTS.POSITION_IDX_ONEWAY, position_idx, msg=f"Failed on {trade_type} and {position_action}."
+            )
+
+        perpetual_trading.set_position_mode(value=PositionMode.HEDGE)
+
+        for trade_type, position_action in zip(
+            [TradeType.BUY, TradeType.SELL], [PositionAction.OPEN, PositionAction.CLOSE]
+        ):
+            position_idx = self.exchange._get_position_idx(trade_type=trade_type, position_action=position_action)
+            self.assertEqual(
+                CONSTANTS.POSITION_IDX_HEDGE_BUY, position_idx, msg=f"Failed on {trade_type} and {position_action}."
+            )
+
+        for trade_type, position_action in zip(
+            [TradeType.BUY, TradeType.SELL], [PositionAction.CLOSE, PositionAction.OPEN]
+        ):
+            position_idx = self.exchange._get_position_idx(trade_type=trade_type, position_action=position_action)
+            self.assertEqual(
+                CONSTANTS.POSITION_IDX_HEDGE_SELL, position_idx, msg=f"Failed on {trade_type} and {position_action}."
+            )
+
+        for trade_type, position_action in chain(
+            product([TradeType.RANGE], [PositionAction.CLOSE, PositionAction.OPEN]),
+            product([TradeType.BUY, TradeType.SELL], [PositionAction.NIL]),
+        ):
+            with self.assertRaises(NotImplementedError, msg=f"Failed on {trade_type} and {position_action}."):
+                self.exchange._get_position_idx(trade_type=trade_type, position_action=position_action)
+
+    @aioresponses()
+    def test_resolving_trading_pair_symbol_duplicates_on_trading_rules_update_first_is_good(self, mock_api):
+        self.exchange._set_current_timestamp(1000)
+
+        url = self.trading_rules_url
+        response = self.trading_rules_request_mock_response
+        results = response["result"]
+        duplicate = deepcopy(results[0])
+        duplicate["name"] = f"{self.exchange_trading_pair}_12345"
+        duplicate["alias"] = f"{self.exchange_trading_pair}_12345"
+        duplicate["lot_size_filter"]["min_trading_qty"] = duplicate["lot_size_filter"]["min_trading_qty"] + 1
+        results.append(duplicate)
+        mock_api.get(url, body=json.dumps(response))
+
+        self.async_run_with_timeout(coroutine=self.exchange._update_trading_rules())
+
+        self.assertEqual(1, len(self.exchange.trading_rules))
+        self.assertIn(self.trading_pair, self.exchange.trading_rules)
+        self.assertEqual(repr(self.expected_trading_rule), repr(self.exchange.trading_rules[self.trading_pair]))
+
+    @aioresponses()
+    def test_resolving_trading_pair_symbol_duplicates_on_trading_rules_update_second_is_good(self, mock_api):
+        self.exchange._set_current_timestamp(1000)
+
+        url = self.trading_rules_url
+        response = self.trading_rules_request_mock_response
+        results = response["result"]
+        duplicate = deepcopy(results[0])
+        duplicate["name"] = f"{self.exchange_trading_pair}_12345"
+        duplicate["alias"] = f"{self.exchange_trading_pair}_12345"
+        duplicate["lot_size_filter"]["min_trading_qty"] = duplicate["lot_size_filter"]["min_trading_qty"] + 1
+        results.insert(0, duplicate)
+        mock_api.get(url, body=json.dumps(response))
+
+        self.async_run_with_timeout(coroutine=self.exchange._update_trading_rules())
+
+        self.assertEqual(1, len(self.exchange.trading_rules))
+        self.assertIn(self.trading_pair, self.exchange.trading_rules)
+        self.assertEqual(repr(self.expected_trading_rule), repr(self.exchange.trading_rules[self.trading_pair]))
+
+    @aioresponses()
+    def test_resolving_trading_pair_symbol_duplicates_on_trading_rules_update_cannot_resolve(self, mock_api):
+        self.exchange._set_current_timestamp(1000)
+
+        url = self.trading_rules_url
+        response = self.trading_rules_request_mock_response
+        results = response["result"]
+        first_duplicate = deepcopy(results[0])
+        first_duplicate["name"] = f"{self.exchange_trading_pair}_12345"
+        first_duplicate["alias"] = f"{self.exchange_trading_pair}_12345"
+        first_duplicate["lot_size_filter"]["min_trading_qty"] = (
+            first_duplicate["lot_size_filter"]["min_trading_qty"] + 1
+        )
+        second_duplicate = deepcopy(results[0])
+        second_duplicate["name"] = f"{self.exchange_trading_pair}_67890"
+        second_duplicate["alias"] = f"{self.exchange_trading_pair}_67890"
+        second_duplicate["lot_size_filter"]["min_trading_qty"] = (
+            second_duplicate["lot_size_filter"]["min_trading_qty"] + 2
+        )
+        results.pop(0)
+        results.append(first_duplicate)
+        results.append(second_duplicate)
+        mock_api.get(url, body=json.dumps(response))
+
+        self.async_run_with_timeout(coroutine=self.exchange._update_trading_rules())
+
+        self.assertEqual(0, len(self.exchange.trading_rules))
+        self.assertNotIn(self.trading_pair, self.exchange.trading_rules)
+        self.assertTrue(
+            self.is_logged(
+                log_level="ERROR",
+                message=(
+                    f"Could not resolve the exchange symbols"
+                    f" {self.exchange_trading_pair}_67890"
+                    f" and {self.exchange_trading_pair}_12345"
+                ),
+            )
+        )
+
+    def test_time_synchronizer_related_reqeust_error_detection(self):
+        error_code_str = self.exchange._format_ret_code_for_print(ret_code=CONSTANTS.RET_CODE_AUTH_TIMESTAMP_ERROR)
+        exception = IOError(f"{error_code_str} - Failed to cancel order for timestamp reason.")
+        self.assertTrue(self.exchange._is_request_exception_related_to_time_synchronizer(exception))
+
+        error_code_str = self.exchange._format_ret_code_for_print(ret_code=CONSTANTS.RET_CODE_ORDER_NOT_EXISTS)
+        exception = IOError(f"{error_code_str} - Failed to cancel order because it was not found.")
+        self.assertFalse(self.exchange._is_request_exception_related_to_time_synchronizer(exception))
+
     @aioresponses()
     @patch("asyncio.Queue.get")
     def test_listen_for_funding_info_update_initializes_funding_info(self, mock_api, mock_queue_get):
@@ -3121,46 +1387,164 @@
             "rate_limit_reset_ms": 1655711675338,
             "rate_limit": 100
         }
->>>>>>> 92c14913
-
-        non_linear_buy_collateral_token = self.connector.get_buy_collateral_token(self.non_linear_trading_pair)
-        non_linear_sell_collateral_token = self.connector.get_sell_collateral_token(self.non_linear_trading_pair)
-
-        self.assertEqual(self.non_linear_base, non_linear_buy_collateral_token)
-        self.assertEqual(self.non_linear_base, non_linear_sell_collateral_token)
-
-    @patch("hummingbot.connector.utils.get_tracking_nonce_low_res")
-    def test_client_order_id_on_order(self, mocked_nonce):
-        mocked_nonce.return_value = 5
-
-        result = self.connector.buy(
-            trading_pair=self.trading_pair,
-            amount=Decimal("1"),
-            order_type=OrderType.LIMIT,
-            price=Decimal("2"),
-            position_action="OPEN",
-        )
-        expected_client_order_id = get_new_client_order_id(
-            is_buy=True,
-            trading_pair=self.trading_pair,
-            max_id_len=CONSTANTS.ORDER_ID_LEN,
-            hbot_order_id_prefix=CONSTANTS.HBOT_BROKER_ID
-        )
-
-        self.assertEqual(result, expected_client_order_id)
-
-        result = self.connector.sell(
-            trading_pair=self.trading_pair,
-            amount=Decimal("1"),
-            order_type=OrderType.LIMIT,
-            price=Decimal("2"),
-            position_action="OPEN",
-        )
-        expected_client_order_id = get_new_client_order_id(
-            is_buy=False,
-            trading_pair=self.trading_pair,
-            max_id_len=CONSTANTS.ORDER_ID_LEN,
-            hbot_order_id_prefix=CONSTANTS.HBOT_BROKER_ID
-        )
-
-        self.assertEqual(result, expected_client_order_id)+
+    def _order_status_request_completely_filled_mock_response(self, order: InFlightOrder) -> Any:
+        return {
+            "ret_code": 0,
+            "ret_msg": "OK",
+            "ext_code": "",
+            "ext_info": "",
+            "result": {
+                "user_id": 533285,
+                "position_idx": 0,
+                "symbol": self.exchange_trading_pair,
+                "side": order.trade_type.name.capitalize(),
+                "order_type": order.order_type.name.capitalize(),
+                "price": str(order.price),
+                "qty": float(order.amount),
+                "time_in_force": "GoodTillCancel",
+                "order_status": "Filled",
+                "ext_fields": {
+                    "o_req_num": 1240101436
+                },
+                "last_exec_time": "1655716503.5852108",
+                "leaves_qty": 0,
+                "leaves_value": "0.01",
+                "cum_exec_qty": float(order.amount),
+                "cum_exec_value": float(order.price + 2),
+                "cum_exec_fee": "0.01",
+                "reject_reason": "EC_NoError",
+                "cancel_type": "UNKNOWN",
+                "order_link_id": order.client_order_id or "",
+                "created_at": "2022-06-20T09:15:03.585128212Z",
+                "updated_at": "2022-06-20T09:15:03.590398174Z",
+                "order_id": order.exchange_order_id or "2b1d811c-8ff0-4ef0-92ed-b4ed5fd6de34",
+                "take_profit": "23000.00",
+                "stop_loss": "18000.00",
+                "tp_trigger_by": "MarkPrice",
+                "sl_trigger_by": "MarkPrice"
+            },
+            "time_now": "1655718311.123686",
+            "rate_limit_status": 597,
+            "rate_limit_reset_ms": 1655718311122,
+            "rate_limit": 600
+        }
+
+    def _order_status_request_canceled_mock_response(self, order: InFlightOrder) -> Any:
+        resp = self._order_status_request_completely_filled_mock_response(order)
+        resp["result"]["order_status"] = "Cancelled"
+        resp["result"]["cum_exec_qty"] = 0
+        resp["result"]["cum_exec_value"] = 0
+        return resp
+
+    def _order_status_request_open_mock_response(self, order: InFlightOrder) -> Any:
+        resp = self._order_status_request_completely_filled_mock_response(order)
+        resp["result"]["order_status"] = "New"
+        resp["result"]["cum_exec_qty"] = 0
+        resp["result"]["cum_exec_value"] = 0
+        return resp
+
+    def _order_status_request_partially_filled_mock_response(self, order: InFlightOrder) -> Any:
+        resp = self._order_status_request_completely_filled_mock_response(order)
+        resp["result"]["order_status"] = "PartiallyFilled"
+        resp["result"]["cum_exec_qty"] = float(self.expected_partial_fill_amount)
+        resp["result"]["cum_exec_value"] = float(self.expected_partial_fill_price)
+        return resp
+
+    def _order_fills_request_partial_fill_mock_response(self, order: InFlightOrder):
+        return {
+            "ret_code": 0,
+            "ret_msg": "OK",
+            "ext_code": "",
+            "ext_info": "",
+            "result": {
+                "order_id": "Abandoned!!",
+                "data": [
+                    {
+                        "closed_size": 0,
+                        "cross_seq": 277136382,
+                        "exec_fee": str(self.expected_fill_fee.flat_fees[0].amount),
+                        "exec_id": self.expected_fill_trade_id,
+                        "exec_price": str(self.expected_partial_fill_price),
+                        "exec_qty": float(self.expected_partial_fill_amount),
+                        "exec_time": "1571676941.70682",
+                        "exec_type": "Trade",
+                        "exec_value": "0.00012227",
+                        "fee_rate": "0.00075",
+                        "last_liquidity_ind": "RemovedLiquidity",
+                        "leaves_qty": 0,
+                        "nth_fill": 2,
+                        "order_id": order.exchange_order_id,
+                        "order_link_id": order.client_order_id,
+                        "order_price": str(order.price),
+                        "order_qty": float(order.amount),
+                        "order_type": order.order_type.name.capitalize(),
+                        "side": order.trade_type.name.capitalize(),
+                        "symbol": self.exchange_trading_pair,
+                        "user_id": 1,
+                        "trade_time_ms": 1577480599000
+                    }
+                ]
+            },
+            "time_now": "1577483699.281488",
+            "rate_limit_status": 118,
+            "rate_limit_reset_ms": 1577483699244737,
+            "rate_limit": 120
+        }
+
+    def _order_fills_request_full_fill_mock_response(self, order: InFlightOrder):
+        return {
+            "ret_code": 0,
+            "ret_msg": "OK",
+            "ext_code": "",
+            "ext_info": "",
+            "result": {
+                "order_id": "Abandoned!!",
+                "data": [
+                    {
+                        "closed_size": 0,
+                        "cross_seq": 277136382,
+                        "exec_fee": str(self.expected_fill_fee.flat_fees[0].amount),
+                        "exec_id": self.expected_fill_trade_id,
+                        "exec_price": str(order.price),
+                        "exec_qty": float(order.amount),
+                        "exec_time": "1571676941.70682",
+                        "exec_type": "Trade",
+                        "exec_value": "0.00012227",
+                        "fee_rate": "0.00075",
+                        "last_liquidity_ind": "RemovedLiquidity",
+                        "leaves_qty": 0,
+                        "nth_fill": 2,
+                        "order_id": order.exchange_order_id,
+                        "order_link_id": order.client_order_id,
+                        "order_price": str(order.price),
+                        "order_qty": float(order.amount),
+                        "order_type": order.order_type.name.capitalize(),
+                        "side": order.trade_type.name.capitalize(),
+                        "symbol": self.exchange_trading_pair,
+                        "user_id": 1,
+                        "trade_time_ms": 1577480599000
+                    }
+                ]
+            },
+            "time_now": "1577483699.281488",
+            "rate_limit_status": 118,
+            "rate_limit_reset_ms": 1577483699244737,
+            "rate_limit": 120
+        }
+
+    def _simulate_trading_rules_initialized(self):
+        self.exchange._trading_rules = {
+            self.trading_pair: TradingRule(
+                trading_pair=self.trading_pair,
+                min_order_size=Decimal(str(0.01)),
+                min_price_increment=Decimal(str(0.0001)),
+                min_base_amount_increment=Decimal(str(0.000001)),
+            ),
+            self.non_linear_trading_pair: TradingRule(  # non-linear
+                trading_pair=self.non_linear_trading_pair,
+                min_order_size=Decimal(str(0.01)),
+                min_price_increment=Decimal(str(0.0001)),
+                min_base_amount_increment=Decimal(str(0.000001)),
+            ),
+        }