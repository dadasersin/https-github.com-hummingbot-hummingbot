import asyncio
import unittest
from copy import deepcopy
from decimal import Decimal
from math import ceil, floor
from typing import Awaitable, List
from unittest.mock import patch

import pandas as pd

from hummingbot.client.config.client_config_map import ClientConfigMap
from hummingbot.client.config.config_helpers import ClientConfigAdapter
from hummingbot.client.config.config_var import ConfigVar
from hummingbot.client.settings import ConnectorSetting, ConnectorType
from hummingbot.connector.exchange.paper_trade.paper_trade_exchange import QuantizationParams
from hummingbot.connector.test_support.mock_paper_exchange import MockPaperExchange
from hummingbot.core.clock import Clock, ClockMode
from hummingbot.core.data_type.common import OrderType, TradeType
from hummingbot.core.data_type.limit_order import LimitOrder
from hummingbot.core.data_type.order_book import OrderBook
from hummingbot.core.data_type.order_book_row import OrderBookRow
from hummingbot.core.data_type.trade_fee import AddedToCostTradeFee, TradeFeeSchema
from hummingbot.core.event.event_logger import EventLogger
from hummingbot.core.event.events import (
    BuyOrderCompletedEvent,
    BuyOrderCreatedEvent,
    MarketEvent,
    OrderBookTradeEvent,
    OrderFilledEvent,
    SellOrderCompletedEvent,
    SellOrderCreatedEvent,
)
from hummingbot.strategy.cross_exchange_market_making.cross_exchange_market_making import (
    CrossExchangeMarketMakingStrategy,
    LogOption,
)
from hummingbot.strategy.cross_exchange_market_making.cross_exchange_market_making_config_map_pydantic import (
    ActiveOrderRefreshMode,
    CrossExchangeMarketMakingConfigMap,
    TakerToMakerConversionRateMode,
)
from hummingbot.strategy.maker_taker_market_pair import MakerTakerMarketPair
from hummingbot.strategy.market_trading_pair_tuple import MarketTradingPairTuple


class HedgedMarketMakingUnitTest(unittest.TestCase):
    start: pd.Timestamp = pd.Timestamp("2019-01-01", tz="UTC")
    end: pd.Timestamp = pd.Timestamp("2019-01-01 01:00:00", tz="UTC")
    start_timestamp: float = start.timestamp()
    end_timestamp: float = end.timestamp()
    exchange_name_maker = "mock_paper_exchange"
    exchange_name_taker = "mock_paper_exchange"
    trading_pairs_maker: List[str] = ["COINALPHA-WETH", "COINALPHA", "WETH"]
    trading_pairs_taker: List[str] = ["COINALPHA-ETH", "COINALPHA", "ETH"]

    @classmethod
    def setUpClass(cls) -> None:
        super().setUpClass()

    @patch("hummingbot.client.settings.AllConnectorSettings.get_exchange_names")
    @patch("hummingbot.client.settings.AllConnectorSettings.get_connector_settings")
    def setUp(self, get_connector_settings_mock, get_exchange_names_mock):
        self.original_event_loop = asyncio.get_event_loop()
        self.ev_loop = asyncio.new_event_loop()
        asyncio.set_event_loop(self.ev_loop)
        get_exchange_names_mock.return_value = set(self.get_mock_connector_settings().keys())
        get_connector_settings_mock.return_value = self.get_mock_connector_settings()

        self.clock: Clock = Clock(ClockMode.BACKTEST, 1.0, self.start_timestamp, self.end_timestamp)
        self.min_profitability = Decimal("0.5")
        self.maker_market: MockPaperExchange = MockPaperExchange(
            client_config_map=ClientConfigAdapter(ClientConfigMap()))
        self.taker_market: MockPaperExchange = MockPaperExchange(
            client_config_map=ClientConfigAdapter(ClientConfigMap()))
        self.maker_market.set_balanced_order_book(self.trading_pairs_maker[0], 1.0, 0.5, 1.5, 0.01, 10)
        self.taker_market.set_balanced_order_book(self.trading_pairs_taker[0], 1.0, 0.5, 1.5, 0.001, 4)
        self.maker_market.set_balance("COINALPHA", 5)
        self.maker_market.set_balance("WETH", 5)
        self.maker_market.set_balance("QETH", 5)
        self.taker_market.set_balance("COINALPHA", 5)
        self.taker_market.set_balance("ETH", 5)
        self.maker_market.set_quantization_param(QuantizationParams(self.trading_pairs_maker[0], 5, 5, 5, 5))
        self.taker_market.set_quantization_param(QuantizationParams(self.trading_pairs_taker[0], 5, 5, 5, 5))

        self.market_pair: MakerTakerMarketPair = MakerTakerMarketPair(
            MarketTradingPairTuple(self.maker_market, *self.trading_pairs_maker),
            MarketTradingPairTuple(self.taker_market, *self.trading_pairs_taker),
        )

        self.config_map_raw = CrossExchangeMarketMakingConfigMap(
            maker_market=self.exchange_name_maker,
            taker_market=self.exchange_name_taker,
            maker_market_trading_pair=self.trading_pairs_maker[0],
            taker_market_trading_pair=self.trading_pairs_taker[0],
            min_profitability=Decimal(self.min_profitability),
            slippage_buffer=Decimal("0"),
            order_amount=Decimal("0"),
            # Default values folllow
            order_size_taker_volume_factor=Decimal("25"),
            order_size_taker_balance_factor=Decimal("99.5"),
            order_size_portfolio_ratio_limit=Decimal("30"),
            adjust_order_enabled=True,
            anti_hysteresis_duration=60.0,
            order_refresh_mode=ActiveOrderRefreshMode(),
            top_depth_tolerance=Decimal(0),
            conversion_rate_mode=TakerToMakerConversionRateMode(),
        )

        self.config_map_raw.conversion_rate_mode.taker_to_maker_base_conversion_rate = Decimal("1.0")
        self.config_map_raw.conversion_rate_mode.taker_to_maker_quote_conversion_rate = Decimal("1.0")

        self.config_map = ClientConfigAdapter(self.config_map_raw)
        config_map_with_top_depth_tolerance_raw = deepcopy(self.config_map_raw)
        config_map_with_top_depth_tolerance_raw.top_depth_tolerance = Decimal("1")
        config_map_with_top_depth_tolerance = ClientConfigAdapter(
            config_map_with_top_depth_tolerance_raw
        )

        logging_options = (
            LogOption.NULL_ORDER_SIZE,
            LogOption.REMOVING_ORDER,
            LogOption.ADJUST_ORDER,
            LogOption.CREATE_ORDER,
            LogOption.MAKER_ORDER_FILLED,
            LogOption.STATUS_REPORT,
            LogOption.MAKER_ORDER_HEDGED
        )
        self.strategy: CrossExchangeMarketMakingStrategy = CrossExchangeMarketMakingStrategy()
        self.strategy.init_params(
            config_map=self.config_map,
            market_pairs=[self.market_pair],
            logging_options=logging_options,
        )
        self.strategy_with_top_depth_tolerance: CrossExchangeMarketMakingStrategy = CrossExchangeMarketMakingStrategy()
        self.strategy_with_top_depth_tolerance.init_params(
            config_map=config_map_with_top_depth_tolerance,
            market_pairs=[self.market_pair],
            logging_options=logging_options,
        )
        self.logging_options = logging_options
        self.clock.add_iterator(self.maker_market)
        self.clock.add_iterator(self.taker_market)
        self.clock.add_iterator(self.strategy)

        self.maker_order_fill_logger: EventLogger = EventLogger()
        self.taker_order_fill_logger: EventLogger = EventLogger()
        self.maker_cancel_order_logger: EventLogger = EventLogger()
        self.taker_cancel_order_logger: EventLogger = EventLogger()
        self.maker_order_created_logger: EventLogger = EventLogger()
        self.taker_order_created_logger: EventLogger = EventLogger()
        self.maker_market.add_listener(MarketEvent.OrderFilled, self.maker_order_fill_logger)
        self.taker_market.add_listener(MarketEvent.OrderFilled, self.taker_order_fill_logger)
        self.maker_market.add_listener(MarketEvent.OrderCancelled, self.maker_cancel_order_logger)
        self.taker_market.add_listener(MarketEvent.OrderCancelled, self.taker_cancel_order_logger)
        self.maker_market.add_listener(MarketEvent.BuyOrderCreated, self.maker_order_created_logger)
        self.maker_market.add_listener(MarketEvent.SellOrderCreated, self.maker_order_created_logger)
        self.taker_market.add_listener(MarketEvent.BuyOrderCreated, self.taker_order_created_logger)
        self.taker_market.add_listener(MarketEvent.SellOrderCreated, self.taker_order_created_logger)

    def tearDown(self):
<<<<<<< HEAD
        self.ev_loop.stop()
        self.ev_loop.close()
        asyncio.set_event_loop(self.original_event_loop)
=======
>>>>>>> ce64301b
        super().tearDown()

    def async_run_with_timeout(self, coroutine: Awaitable, timeout: int = 1):
        ret = self.ev_loop.run_until_complete(asyncio.wait_for(coroutine, timeout))
        return ret

    def get_mock_connector_settings(self):

        conf_var_connector_maker = ConfigVar(key='mock_paper_exchange', prompt="")
        conf_var_connector_maker.value = 'mock_paper_exchange'

        conf_var_connector_taker = ConfigVar(key='mock_paper_exchange', prompt="")
        conf_var_connector_taker.value = 'mock_paper_exchange'

        settings = {
            "mock_paper_exchange": ConnectorSetting(
                name='mock_paper_exchange',
                type=ConnectorType.Exchange,
                example_pair='ZRX-ETH',
                centralised=True,
                use_ethereum_wallet=False,
                trade_fee_schema=TradeFeeSchema(
                    percent_fee_token=None,
                    maker_percent_fee_decimal=Decimal('0.001'),
                    taker_percent_fee_decimal=Decimal('0.001'),
                    buy_percent_fee_deducted_from_returns=False,
                    maker_fixed_fees=[],
                    taker_fixed_fees=[]),
                config_keys={
                    'connector': conf_var_connector_maker
                },
                is_sub_domain=False,
                parent_name=None,
                domain_parameter=None,
                use_eth_gas_lookup=False)
        }

        return settings

    def simulate_maker_market_trade(self, is_buy: bool, quantity: Decimal, price: Decimal):
        maker_trading_pair: str = self.trading_pairs_maker[0]
        order_book: OrderBook = self.maker_market.get_order_book(maker_trading_pair)
        trade_event: OrderBookTradeEvent = OrderBookTradeEvent(
            maker_trading_pair, self.clock.current_timestamp, TradeType.BUY if is_buy else TradeType.SELL, price, quantity
        )
        order_book.apply_trade(trade_event)

    @staticmethod
    def simulate_order_book_widening(order_book: OrderBook, top_bid: float, top_ask: float):
        bid_diffs: List[OrderBookRow] = []
        ask_diffs: List[OrderBookRow] = []
        update_id: int = order_book.last_diff_uid + 1
        for row in order_book.bid_entries():
            if row.price > top_bid:
                bid_diffs.append(OrderBookRow(row.price, 0, update_id))
            else:
                break
        for row in order_book.ask_entries():
            if row.price < top_ask:
                ask_diffs.append(OrderBookRow(row.price, 0, update_id))
            else:
                break
        order_book.apply_diffs(bid_diffs, ask_diffs, update_id)

    @staticmethod
    def simulate_limit_order_fill(market: MockPaperExchange, limit_order: LimitOrder):
        quote_currency_traded: Decimal = limit_order.price * limit_order.quantity
        base_currency_traded: Decimal = limit_order.quantity
        quote_currency: str = limit_order.quote_currency
        base_currency: str = limit_order.base_currency

        if limit_order.is_buy:
            market.set_balance(quote_currency, market.get_balance(quote_currency) - quote_currency_traded)
            market.set_balance(base_currency, market.get_balance(base_currency) + base_currency_traded)
            market.trigger_event(
                MarketEvent.BuyOrderCreated,
                BuyOrderCreatedEvent(
                    market.current_timestamp,
                    OrderType.LIMIT,
                    limit_order.trading_pair,
                    limit_order.quantity,
                    limit_order.price,
                    limit_order.client_order_id,
                    limit_order.creation_timestamp * 1e-6
                )
            )
            market.trigger_event(
                MarketEvent.OrderFilled,
                OrderFilledEvent(
                    market.current_timestamp,
                    limit_order.client_order_id,
                    limit_order.trading_pair,
                    TradeType.BUY,
                    OrderType.LIMIT,
                    limit_order.price,
                    limit_order.quantity,
                    AddedToCostTradeFee(Decimal(0)),
                    "exchid_" + limit_order.client_order_id
                ),
            )
            market.trigger_event(
                MarketEvent.BuyOrderCompleted,
                BuyOrderCompletedEvent(
                    market.current_timestamp,
                    limit_order.client_order_id,
                    base_currency,
                    quote_currency,
                    base_currency_traded,
                    quote_currency_traded,
                    OrderType.LIMIT,
                ),
            )
        else:
            market.set_balance(quote_currency, market.get_balance(quote_currency) + quote_currency_traded)
            market.set_balance(base_currency, market.get_balance(base_currency) - base_currency_traded)
            market.trigger_event(
                MarketEvent.BuyOrderCreated,
                SellOrderCreatedEvent(
                    market.current_timestamp,
                    OrderType.LIMIT,
                    limit_order.trading_pair,
                    limit_order.quantity,
                    limit_order.price,
                    limit_order.client_order_id,
                    limit_order.creation_timestamp * 1e-6,
                )
            )
            market.trigger_event(
                MarketEvent.OrderFilled,
                OrderFilledEvent(
                    market.current_timestamp,
                    limit_order.client_order_id,
                    limit_order.trading_pair,
                    TradeType.SELL,
                    OrderType.LIMIT,
                    limit_order.price,
                    limit_order.quantity,
                    AddedToCostTradeFee(Decimal(0)),
                    "exchid_" + limit_order.client_order_id
                ),
            )
            market.trigger_event(
                MarketEvent.SellOrderCompleted,
                SellOrderCompletedEvent(
                    market.current_timestamp,
                    limit_order.client_order_id,
                    base_currency,
                    quote_currency,
                    base_currency_traded,
                    quote_currency_traded,
                    OrderType.LIMIT,
                ),
            )

    @staticmethod
    def emit_order_created_event(market: MockPaperExchange, order: LimitOrder):
        event_cls = BuyOrderCreatedEvent if order.is_buy else SellOrderCreatedEvent
        event_tag = MarketEvent.BuyOrderCreated if order.is_buy else MarketEvent.SellOrderCreated
        market.trigger_event(
            event_tag,
            message=event_cls(
                order.creation_timestamp,
                OrderType.LIMIT,
                order.trading_pair,
                order.quantity,
                order.price,
                order.client_order_id,
                order.creation_timestamp * 1e-6
            )
        )

    @patch("hummingbot.client.settings.AllConnectorSettings.get_exchange_names")
    @patch("hummingbot.client.settings.AllConnectorSettings.get_connector_settings")
    @patch('hummingbot.strategy.cross_exchange_market_making.cross_exchange_market_making.'
           'CrossExchangeMarketMakingStrategy.is_gateway_market')
    def test_both_sides_profitable(self,
                                   is_gateway_mock: unittest.mock.Mock,
                                   get_connector_settings_mock,
                                   get_exchange_names_mock):
        is_gateway_mock.return_value = False

        get_exchange_names_mock.return_value = set(self.get_mock_connector_settings().keys())
        get_connector_settings_mock.return_value = self.get_mock_connector_settings()

        self.clock.backtest_til(self.start_timestamp + 5)
        if len(self.maker_order_created_logger.event_log) == 0:
            self.async_run_with_timeout(self.maker_order_created_logger.wait_for(BuyOrderCreatedEvent))

        self.assertEqual(1, len(self.strategy.active_maker_bids))
        self.assertEqual(1, len(self.strategy.active_maker_asks))

        bid_order: LimitOrder = self.strategy.active_maker_bids[0][1]
        ask_order: LimitOrder = self.strategy.active_maker_asks[0][1]
        self.assertEqual(Decimal("0.99452"), bid_order.price)
        self.assertEqual(Decimal("1.0056"), ask_order.price)
        self.assertEqual(Decimal("3.0"), bid_order.quantity)
        self.assertEqual(Decimal("3.0"), ask_order.quantity)

        self.simulate_maker_market_trade(False, Decimal("10.0"), bid_order.price * Decimal("0.99"))

        self.assertEqual(1, len(self.maker_order_fill_logger.event_log))

        is_gateway_mock.return_value = True

        self.clock.backtest_til(self.start_timestamp + 10)
        if len(self.taker_order_created_logger.event_log) == 0:
            self.async_run_with_timeout(self.taker_order_created_logger.wait_for(SellOrderCreatedEvent))

        self.clock.backtest_til(self.start_timestamp + 20)
        if len(self.taker_order_fill_logger.event_log) == 0:
            self.async_run_with_timeout(self.taker_order_fill_logger.wait_for(OrderFilledEvent))

        self.assertEqual(1, len(self.taker_order_fill_logger.event_log))

        maker_fill: OrderFilledEvent = self.maker_order_fill_logger.event_log[0]
        taker_fill: OrderFilledEvent = self.taker_order_fill_logger.event_log[0]
        self.assertEqual(TradeType.BUY, maker_fill.trade_type)
        self.assertEqual(TradeType.SELL, taker_fill.trade_type)
        self.assertAlmostEqual(Decimal("0.99452"), maker_fill.price)
        self.assertAlmostEqual(Decimal("0.9995"), taker_fill.price)
        self.assertAlmostEqual(Decimal("3.0"), maker_fill.amount)
        self.assertAlmostEqual(Decimal("3.0"), taker_fill.amount)

    def test_top_depth_tolerance(self):  # TODO
        self.clock.remove_iterator(self.strategy)
        self.clock.add_iterator(self.strategy_with_top_depth_tolerance)
        self.clock.backtest_til(self.start_timestamp + 5)
        self.ev_loop.run_until_complete(self.maker_order_created_logger.wait_for(BuyOrderCreatedEvent))
        bid_order: LimitOrder = self.strategy_with_top_depth_tolerance.active_maker_bids[0][1]
        ask_order: LimitOrder = self.strategy_with_top_depth_tolerance.active_maker_asks[0][1]

        self.taker_market.trigger_event(
            MarketEvent.BuyOrderCreated,
            BuyOrderCreatedEvent(
                self.start_timestamp + 5,
                OrderType.LIMIT,
                bid_order.trading_pair,
                bid_order.quantity,
                bid_order.price,
                bid_order.client_order_id,
                bid_order.creation_timestamp * 1e-6,
            )
        )

        self.taker_market.trigger_event(
            MarketEvent.SellOrderCreated,
            SellOrderCreatedEvent(
                self.start_timestamp + 5,
                OrderType.LIMIT,
                ask_order.trading_pair,
                ask_order.quantity,
                ask_order.price,
                ask_order.client_order_id,
                ask_order.creation_timestamp * 1e-6,
            )
        )

        self.assertEqual(Decimal("0.99452"), bid_order.price)
        self.assertEqual(Decimal("1.0056"), ask_order.price)
        self.assertEqual(Decimal("3.0"), bid_order.quantity)
        self.assertEqual(Decimal("3.0"), ask_order.quantity)

        prev_maker_orders_created_len = len(self.maker_order_created_logger.event_log)

        self.simulate_order_book_widening(self.taker_market.order_books[self.trading_pairs_taker[0]], 0.99, 1.01)

        self.clock.backtest_til(self.start_timestamp + 100)
        self.ev_loop.run_until_complete(asyncio.sleep(0.5))
        self.clock.backtest_til(self.start_timestamp + 101)

        if len(self.maker_order_created_logger.event_log) == prev_maker_orders_created_len:
            self.async_run_with_timeout(self.maker_order_created_logger.wait_for(SellOrderCreatedEvent))

        self.assertEqual(2, len(self.maker_cancel_order_logger.event_log))
        self.assertEqual(1, len(self.strategy_with_top_depth_tolerance.active_maker_bids))
        self.assertEqual(1, len(self.strategy_with_top_depth_tolerance.active_maker_asks))

        bid_order = self.strategy_with_top_depth_tolerance.active_maker_bids[0][1]
        ask_order = self.strategy_with_top_depth_tolerance.active_maker_asks[0][1]
        self.assertEqual(Decimal("0.98457"), bid_order.price)
        self.assertEqual(Decimal("1.0156"), ask_order.price)

    def test_market_became_wider(self):
        self.clock.backtest_til(self.start_timestamp + 5)
        self.ev_loop.run_until_complete(self.maker_order_created_logger.wait_for(BuyOrderCreatedEvent))

        bid_order: LimitOrder = self.strategy.active_maker_bids[0][1]
        ask_order: LimitOrder = self.strategy.active_maker_asks[0][1]
        self.assertEqual(Decimal("0.99452"), bid_order.price)
        self.assertEqual(Decimal("1.0056"), ask_order.price)
        self.assertEqual(Decimal("3.0"), bid_order.quantity)
        self.assertEqual(Decimal("3.0"), ask_order.quantity)

        self.taker_market.trigger_event(
            MarketEvent.BuyOrderCreated,
            BuyOrderCreatedEvent(
                self.start_timestamp + 5,
                OrderType.LIMIT,
                bid_order.trading_pair,
                bid_order.quantity,
                bid_order.price,
                bid_order.client_order_id,
                bid_order.creation_timestamp * 1e-6,
            )
        )

        self.taker_market.trigger_event(
            MarketEvent.SellOrderCreated,
            SellOrderCreatedEvent(
                self.start_timestamp + 5,
                OrderType.LIMIT,
                ask_order.trading_pair,
                ask_order.quantity,
                ask_order.price,
                ask_order.client_order_id,
                bid_order.creation_timestamp * 1e-6,
            )
        )

        prev_maker_orders_created_len = len(self.maker_order_created_logger.event_log)

        self.simulate_order_book_widening(self.taker_market.order_books[self.trading_pairs_taker[0]], 0.99, 1.01)

        self.clock.backtest_til(self.start_timestamp + 100)
        self.ev_loop.run_until_complete(asyncio.sleep(0.5))
        self.clock.backtest_til(self.start_timestamp + 101)

        if len(self.maker_order_created_logger.event_log) == prev_maker_orders_created_len:
            self.async_run_with_timeout(self.maker_order_created_logger.wait_for(SellOrderCreatedEvent))

        self.assertEqual(2, len(self.maker_cancel_order_logger.event_log))
        self.assertEqual(1, len(self.strategy.active_maker_bids))
        self.assertEqual(1, len(self.strategy.active_maker_asks))

        bid_order = self.strategy.active_maker_bids[0][1]
        ask_order = self.strategy.active_maker_asks[0][1]
        self.assertEqual(Decimal("0.98457"), bid_order.price)
        self.assertEqual(Decimal("1.0156"), ask_order.price)

    def test_market_became_narrower(self):
        self.clock.backtest_til(self.start_timestamp + 5)
        self.ev_loop.run_until_complete(self.maker_order_created_logger.wait_for(BuyOrderCreatedEvent))
        bid_order: LimitOrder = self.strategy.active_maker_bids[0][1]
        ask_order: LimitOrder = self.strategy.active_maker_asks[0][1]
        self.assertEqual(Decimal("0.99452"), bid_order.price)
        self.assertEqual(Decimal("1.0056"), ask_order.price)
        self.assertEqual(Decimal("3.0"), bid_order.quantity)
        self.assertEqual(Decimal("3.0"), ask_order.quantity)

        self.maker_market.order_books[self.trading_pairs_maker[0]].apply_diffs(
            [OrderBookRow(0.996, 30, 2)], [OrderBookRow(1.004, 30, 2)], 2)

        self.clock.backtest_til(self.start_timestamp + 10)

        if len(self.maker_order_created_logger.event_log) == 0:
            self.async_run_with_timeout(self.maker_order_created_logger.wait_for(SellOrderCreatedEvent))

        self.assertEqual(0, len(self.maker_cancel_order_logger.event_log))
        self.assertEqual(1, len(self.strategy.active_maker_bids))
        self.assertEqual(1, len(self.strategy.active_maker_asks))

        bid_order = self.strategy.active_maker_bids[0][1]
        ask_order = self.strategy.active_maker_asks[0][1]
        self.assertEqual(Decimal("0.99452"), bid_order.price)
        self.assertEqual(Decimal("1.0056"), ask_order.price)

    def test_order_fills_after_cancellation(self):  # TODO
        self.clock.backtest_til(self.start_timestamp + 5)
        self.ev_loop.run_until_complete(self.maker_order_created_logger.wait_for(BuyOrderCreatedEvent))
        bid_order: LimitOrder = self.strategy.active_maker_bids[0][1]
        ask_order: LimitOrder = self.strategy.active_maker_asks[0][1]
        self.assertEqual(Decimal("0.99452"), bid_order.price)
        self.assertEqual(Decimal("1.0056"), ask_order.price)
        self.assertEqual(Decimal("3.0"), bid_order.quantity)
        self.assertEqual(Decimal("3.0"), ask_order.quantity)

        self.taker_market.trigger_event(
            MarketEvent.BuyOrderCreated,
            BuyOrderCreatedEvent(
                self.start_timestamp + 5,
                OrderType.LIMIT,
                bid_order.trading_pair,
                bid_order.quantity,
                bid_order.price,
                bid_order.client_order_id,
                bid_order.creation_timestamp * 1e-6,
            )
        )

        self.taker_market.trigger_event(
            MarketEvent.SellOrderCreated,
            SellOrderCreatedEvent(
                self.start_timestamp + 5,
                OrderType.LIMIT,
                ask_order.trading_pair,
                ask_order.quantity,
                ask_order.price,
                ask_order.client_order_id,
                ask_order.creation_timestamp * 1e-6,
            )
        )

        self.simulate_order_book_widening(self.taker_market.order_books[self.trading_pairs_taker[0]], 0.99, 1.01)

        self.clock.backtest_til(self.start_timestamp + 10)
        self.ev_loop.run_until_complete(asyncio.sleep(0.5))

        prev_maker_orders_created_len = len(self.maker_order_created_logger.event_log)

        self.clock.backtest_til(self.start_timestamp + 11)

        if len(self.maker_order_created_logger.event_log) == prev_maker_orders_created_len:
            self.async_run_with_timeout(self.maker_order_created_logger.wait_for(SellOrderCreatedEvent))

        self.assertEqual(2, len(self.maker_cancel_order_logger.event_log))
        self.assertEqual(1, len(self.strategy.active_maker_bids))
        self.assertEqual(1, len(self.strategy.active_maker_asks))

        bid_order = self.strategy.active_maker_bids[0][1]
        ask_order = self.strategy.active_maker_asks[0][1]
        self.assertEqual(Decimal("0.98457"), bid_order.price)
        self.assertEqual(Decimal("1.0156"), ask_order.price)

        self.simulate_limit_order_fill(self.maker_market, bid_order)
        self.simulate_limit_order_fill(self.maker_market, ask_order)

        prev_taker_orders_created_len = len(self.taker_order_created_logger.event_log)

        self.clock.backtest_til(self.start_timestamp + 20)

        if len(self.taker_order_created_logger.event_log) == prev_taker_orders_created_len:
            self.async_run_with_timeout(self.taker_order_created_logger.wait_for(SellOrderCreatedEvent))

        prev_taker_orders_filled_len = len(self.taker_order_fill_logger.event_log)

        self.clock.backtest_til(self.start_timestamp + 30)

        if len(self.taker_order_fill_logger.event_log) == prev_taker_orders_filled_len:
            self.async_run_with_timeout(self.taker_order_fill_logger.wait_for(OrderFilledEvent))

        fill_events: List[OrderFilledEvent] = self.taker_order_fill_logger.event_log

        bid_hedges: List[OrderFilledEvent] = [evt for evt in fill_events if evt.trade_type is TradeType.SELL]
        ask_hedges: List[OrderFilledEvent] = [evt for evt in fill_events if evt.trade_type is TradeType.BUY]

        self.assertEqual(1, len(bid_hedges))
        self.assertEqual(1, len(ask_hedges))
        self.assertGreater(
            self.maker_market.get_balance(self.trading_pairs_maker[2]) + self.taker_market.get_balance(self.trading_pairs_taker[2]),
            Decimal("10"),
        )
        self.assertEqual(2, len(self.taker_order_fill_logger.event_log))
        taker_fill1: OrderFilledEvent = self.taker_order_fill_logger.event_log[1]
        self.assertEqual(TradeType.SELL, taker_fill1.trade_type)
        self.assertAlmostEqual(Decimal("0.9895"), taker_fill1.price)
        self.assertAlmostEqual(Decimal("3.0"), taker_fill1.amount)
        taker_fill2: OrderFilledEvent = self.taker_order_fill_logger.event_log[0]
        self.assertEqual(TradeType.BUY, taker_fill2.trade_type)
        self.assertAlmostEqual(Decimal("1.0104"), taker_fill2.price)
        self.assertAlmostEqual(Decimal("3.0"), taker_fill2.amount)

    def test_with_conversion_rate_mode_not_set(self):
        self.clock.remove_iterator(self.strategy)
        self.market_pair: MakerTakerMarketPair = MakerTakerMarketPair(
            MarketTradingPairTuple(self.maker_market, *["COINALPHA-QETH", "COINALPHA", "QETH"]),
            MarketTradingPairTuple(self.taker_market, *self.trading_pairs_taker),
        )
        self.maker_market.set_balanced_order_book("COINALPHA-QETH", 1.05, 0.55, 1.55, 0.01, 10)

        config_map_with_conversion_rate_mode_not_set = ClientConfigAdapter(
            CrossExchangeMarketMakingConfigMap(
                maker_market=self.exchange_name_maker,
                taker_market=self.exchange_name_taker,
                maker_market_trading_pair=self.trading_pairs_maker[0],
                taker_market_trading_pair=self.trading_pairs_taker[0],
                min_profitability=Decimal("1"),
                order_amount = Decimal("1"),
            )
        )

        self.strategy: CrossExchangeMarketMakingStrategy = CrossExchangeMarketMakingStrategy()
        self.strategy.init_params(
            config_map=config_map_with_conversion_rate_mode_not_set,
            market_pairs=[self.market_pair],
            logging_options=self.logging_options,
        )
        self.clock.add_iterator(self.strategy)
        self.clock.backtest_til(self.start_timestamp + 5)
        self.ev_loop.run_until_complete(asyncio.sleep(0.5))
        self.assertEqual(0, len(self.strategy.active_maker_bids))
        self.assertEqual(0, len(self.strategy.active_maker_asks))

    def test_with_conversion(self):
        self.clock.remove_iterator(self.strategy)
        self.market_pair: MakerTakerMarketPair = MakerTakerMarketPair(
            MarketTradingPairTuple(self.maker_market, *["COINALPHA-QETH", "COINALPHA", "QETH"]),
            MarketTradingPairTuple(self.taker_market, *self.trading_pairs_taker),
        )
        self.maker_market.set_balanced_order_book("COINALPHA-QETH", 1.05, 0.55, 1.55, 0.01, 10)

        config_map_raw = deepcopy(self.config_map_raw)
        config_map_raw.min_profitability = Decimal("1")
        config_map_raw.order_size_portfolio_ratio_limit = Decimal("30")
        config_map_raw.conversion_rate_mode.taker_to_maker_base_conversion_rate = Decimal("0.95")
        config_map = ClientConfigAdapter(
            config_map_raw
        )

        self.strategy: CrossExchangeMarketMakingStrategy = CrossExchangeMarketMakingStrategy()
        self.strategy.init_params(
            config_map=config_map,
            market_pairs=[self.market_pair],
            logging_options=self.logging_options,
        )
        self.clock.add_iterator(self.strategy)
        self.clock.backtest_til(self.start_timestamp + 5)
        self.ev_loop.run_until_complete(self.maker_order_created_logger.wait_for(BuyOrderCreatedEvent))
        self.assertEqual(1, len(self.strategy.active_maker_bids))
        self.assertEqual(1, len(self.strategy.active_maker_asks))
        bid_order: LimitOrder = self.strategy.active_maker_bids[0][1]
        ask_order: LimitOrder = self.strategy.active_maker_asks[0][1]
        self.assertAlmostEqual(Decimal("1.0417"), round(bid_order.price, 4))
        self.assertAlmostEqual(Decimal("1.0637"), round(ask_order.price, 4))
        self.assertAlmostEqual(Decimal("2.9286"), round(bid_order.quantity, 4))
        self.assertAlmostEqual(Decimal("2.9286"), round(ask_order.quantity, 4))

    def test_maker_price(self):
        task = self.ev_loop.create_task(self.strategy.calculate_effective_hedging_price(self.market_pair, False, 3))
        buy_taker_price: Decimal = self.ev_loop.run_until_complete(task)

        task = self.ev_loop.create_task(self.strategy.calculate_effective_hedging_price(self.market_pair, True, 3))
        sell_taker_price: Decimal = self.ev_loop.run_until_complete(task)

        self.assertEqual(Decimal("1.0005"), buy_taker_price)
        self.clock.backtest_til(self.start_timestamp + 5)
        self.ev_loop.run_until_complete(self.maker_order_created_logger.wait_for(BuyOrderCreatedEvent))
        bid_order: LimitOrder = self.strategy.active_maker_bids[0][1]
        ask_order: LimitOrder = self.strategy.active_maker_asks[0][1]
        bid_maker_price = sell_taker_price * (1 - self.min_profitability / Decimal("100"))
        price_quantum = self.maker_market.get_order_price_quantum(self.trading_pairs_maker[0], bid_maker_price)
        bid_maker_price = (floor(bid_maker_price / price_quantum)) * price_quantum
        ask_maker_price = buy_taker_price * (1 + self.min_profitability / Decimal("100"))
        price_quantum = self.maker_market.get_order_price_quantum(self.trading_pairs_maker[0], ask_maker_price)
        ask_maker_price = (ceil(ask_maker_price / price_quantum) * price_quantum)
        self.assertEqual(round(bid_maker_price, 4), round(bid_order.price, 4))
        self.assertEqual(round(ask_maker_price, 4), round(ask_order.price, 4))
        self.assertEqual(Decimal("3.0"), bid_order.quantity)
        self.assertEqual(Decimal("3.0"), ask_order.quantity)

    def test_with_adjust_orders_enabled(self):
        self.clock.remove_iterator(self.strategy)
        self.clock.remove_iterator(self.maker_market)
        self.maker_market: MockPaperExchange = MockPaperExchange(
            client_config_map=ClientConfigAdapter(ClientConfigMap())
        )
        self.maker_market.set_balanced_order_book(self.trading_pairs_maker[0], 1.0, 0.5, 1.5, 0.1, 10)
        self.market_pair: MakerTakerMarketPair = MakerTakerMarketPair(
            MarketTradingPairTuple(self.maker_market, *self.trading_pairs_maker),
            MarketTradingPairTuple(self.taker_market, *self.trading_pairs_taker),
        )

        config_map_raw = deepcopy(self.config_map_raw)
        config_map_raw.order_size_portfolio_ratio_limit = Decimal("30")
        config_map_raw.min_profitability = Decimal("0.5")
        config_map_raw.adjust_order_enabled = True
        config_map = ClientConfigAdapter(
            config_map_raw
        )

        self.strategy: CrossExchangeMarketMakingStrategy = CrossExchangeMarketMakingStrategy()
        self.strategy.init_params(
            config_map=config_map,
            market_pairs=[self.market_pair],
            logging_options=self.logging_options,
        )
        self.maker_market.set_balance("COINALPHA", 5)
        self.maker_market.set_balance("WETH", 5)
        self.maker_market.set_balance("QETH", 5)
        self.maker_market.set_quantization_param(QuantizationParams(self.trading_pairs_maker[0], 4, 4, 4, 4))
        self.clock.add_iterator(self.strategy)
        self.clock.add_iterator(self.maker_market)
        self.clock.backtest_til(self.start_timestamp + 5)
        self.ev_loop.run_until_complete(asyncio.sleep(0.5))
        self.assertEqual(1, len(self.strategy.active_maker_bids))
        self.assertEqual(1, len(self.strategy.active_maker_asks))
        bid_order: LimitOrder = self.strategy.active_maker_bids[0][1]
        ask_order: LimitOrder = self.strategy.active_maker_asks[0][1]
        # place above top bid (at 0.95)
        self.assertAlmostEqual(Decimal("0.9501"), bid_order.price)
        # place below top ask (at 1.05)
        self.assertAlmostEqual(Decimal("1.049"), ask_order.price)
        self.assertAlmostEqual(Decimal("3"), round(bid_order.quantity, 4))
        self.assertAlmostEqual(Decimal("3"), round(ask_order.quantity, 4))

    def test_with_adjust_orders_disabled(self):
        self.clock.remove_iterator(self.strategy)
        self.clock.remove_iterator(self.maker_market)
        self.maker_market: MockPaperExchange = MockPaperExchange(
            client_config_map=ClientConfigAdapter(ClientConfigMap())
        )

        self.maker_market.set_balanced_order_book(self.trading_pairs_maker[0], 1.0, 0.5, 1.5, 0.1, 10)
        self.taker_market.set_balanced_order_book(self.trading_pairs_taker[0], 1.0, 0.5, 1.5, 0.001, 20)
        self.market_pair: MakerTakerMarketPair = MakerTakerMarketPair(
            MarketTradingPairTuple(self.maker_market, *self.trading_pairs_maker),
            MarketTradingPairTuple(self.taker_market, *self.trading_pairs_taker),
        )

        config_map_raw = deepcopy(self.config_map_raw)
        config_map_raw.order_size_portfolio_ratio_limit = Decimal("30")
        config_map_raw.min_profitability = Decimal("0.5")
        config_map_raw.adjust_order_enabled = False
        config_map = ClientConfigAdapter(
            config_map_raw
        )

        self.strategy: CrossExchangeMarketMakingStrategy = CrossExchangeMarketMakingStrategy()
        self.strategy.init_params(
            config_map=config_map,
            market_pairs=[self.market_pair],
            logging_options=self.logging_options,
        )
        self.maker_market.set_balance("COINALPHA", 5)
        self.maker_market.set_balance("WETH", 5)
        self.maker_market.set_balance("QETH", 5)
        self.maker_market.set_quantization_param(QuantizationParams(self.trading_pairs_maker[0], 4, 4, 4, 4))
        self.clock.add_iterator(self.strategy)
        self.clock.add_iterator(self.maker_market)
        self.clock.backtest_til(self.start_timestamp + 5)
        self.ev_loop.run_until_complete(asyncio.sleep(0.5))
        self.assertEqual(1, len(self.strategy.active_maker_bids))
        self.assertEqual(1, len(self.strategy.active_maker_asks))
        bid_order: LimitOrder = self.strategy.active_maker_bids[0][1]
        ask_order: LimitOrder = self.strategy.active_maker_asks[0][1]
        self.assertEqual(Decimal("0.9945"), bid_order.price)
        self.assertEqual(Decimal("1.006"), ask_order.price)
        self.assertAlmostEqual(Decimal("3"), round(bid_order.quantity, 4))
        self.assertAlmostEqual(Decimal("3"), round(ask_order.quantity, 4))

    def test_price_and_size_limit_calculation(self):
        self.taker_market.set_balanced_order_book(self.trading_pairs_taker[0], 1.0, 0.5, 1.5, 0.001, 20)

        task = self.ev_loop.create_task(self.strategy.get_market_making_size(self.market_pair, True))
        bid_size: Decimal = self.ev_loop.run_until_complete(task)

        task = self.ev_loop.create_task(self.strategy.get_market_making_price(self.market_pair, True, bid_size))
        bid_price: Decimal = self.ev_loop.run_until_complete(task)

        task = self.ev_loop.create_task(self.strategy.get_market_making_size(self.market_pair, False))
        ask_size: Decimal = self.ev_loop.run_until_complete(task)

        task = self.ev_loop.create_task(self.strategy.get_market_making_price(self.market_pair, False, ask_size))
        ask_price: Decimal = self.ev_loop.run_until_complete(task)

        self.assertEqual((Decimal("0.99452"), Decimal("3.0000")), (bid_price, bid_size))
        self.assertEqual((Decimal("1.0056"), Decimal("3.0000")), (ask_price, ask_size))

    @patch("hummingbot.client.settings.AllConnectorSettings.get_exchange_names")
    @patch("hummingbot.client.settings.AllConnectorSettings.get_connector_settings")
    def test_price_and_size_limit_calculation_with_slippage_buffer(self,
                                                                   get_connector_settings_mock,
                                                                   get_exchange_names_mock):
        self.taker_market.set_balance("ETH", 3)
        self.taker_market.set_balanced_order_book(
            self.trading_pairs_taker[0],
            mid_price=Decimal("1.0"),
            min_price=Decimal("0.5"),
            max_price=Decimal("1.5"),
            price_step_size=Decimal("0.1"),
            volume_step_size=Decimal("100"),
        )

        config_map_raw = deepcopy(self.config_map_raw)
        config_map_raw.order_size_taker_volume_factor = Decimal("100")
        config_map_raw.order_size_taker_balance_factor = Decimal("100")
        config_map_raw.order_size_portfolio_ratio_limit = Decimal("100")
        config_map_raw.min_profitability = Decimal("25")
        config_map_raw.slippage_buffer = Decimal("0")
        config_map_raw.order_amount = Decimal("4")
        config_map = ClientConfigAdapter(
            config_map_raw
        )

        self.strategy: CrossExchangeMarketMakingStrategy = CrossExchangeMarketMakingStrategy()
        self.strategy.init_params(
            config_map=config_map,
            market_pairs=[self.market_pair],
            logging_options=self.logging_options,
        )

        get_exchange_names_mock.return_value = set(self.get_mock_connector_settings().keys())
        get_connector_settings_mock.return_value = self.get_mock_connector_settings()

        config_map_with_slippage_buffer = ClientConfigAdapter(
            CrossExchangeMarketMakingConfigMap(
                maker_market=self.exchange_name_maker,
                taker_market=self.exchange_name_taker,
                maker_market_trading_pair=self.trading_pairs_maker[0],
                taker_market_trading_pair=self.trading_pairs_taker[0],
                order_amount=Decimal("4"),
                min_profitability=Decimal("25"),
                order_size_taker_volume_factor=Decimal("100"),
                order_size_taker_balance_factor=Decimal("100"),
                order_size_portfolio_ratio_limit=Decimal("100"),
                slippage_buffer=Decimal("25"),
            )
        )
        strategy_with_slippage_buffer: CrossExchangeMarketMakingStrategy = CrossExchangeMarketMakingStrategy()
        strategy_with_slippage_buffer.init_params(
            config_map=config_map_with_slippage_buffer,
            market_pairs=[self.market_pair],
            logging_options=self.logging_options,
        )

        task = self.ev_loop.create_task(self.strategy.get_market_making_size(self.market_pair, True))
        bid_size: Decimal = self.ev_loop.run_until_complete(task)

        task = self.ev_loop.create_task(self.strategy.get_market_making_price(self.market_pair, True, bid_size))
        bid_price: Decimal = self.ev_loop.run_until_complete(task)

        task = self.ev_loop.create_task(self.strategy.get_market_making_size(self.market_pair, False))
        ask_size: Decimal = self.ev_loop.run_until_complete(task)

        task = self.ev_loop.create_task(self.strategy.get_market_making_price(self.market_pair, False, ask_size))
        ask_price: Decimal = self.ev_loop.run_until_complete(task)

        task = self.ev_loop.create_task(strategy_with_slippage_buffer.get_market_making_size(self.market_pair, True))
        slippage_bid_size: Decimal = self.ev_loop.run_until_complete(task)

        task = self.ev_loop.create_task(strategy_with_slippage_buffer.get_market_making_price(
            self.market_pair, True, slippage_bid_size
        ))
        slippage_bid_price: Decimal = self.ev_loop.run_until_complete(task)

        task = self.ev_loop.create_task(strategy_with_slippage_buffer.get_market_making_size(self.market_pair, False))
        slippage_ask_size: Decimal = self.ev_loop.run_until_complete(task)

        task = self.ev_loop.create_task(strategy_with_slippage_buffer.get_market_making_price(
            self.market_pair, False, slippage_ask_size
        ))
        slippage_ask_price: Decimal = self.ev_loop.run_until_complete(task)

        self.assertEqual(Decimal("4"), bid_size)  # the user size
        self.assertEqual(Decimal("0.76"), bid_price)  # price = bid_VWAP(4) / profitability = 0.95 / 1.25
        self.assertEqual(Decimal("2.8571"), ask_size)  # size = balance / (ask_VWAP(3) * slippage) = 3 / (1.05 * 1)
        self.assertEqual(Decimal("1.3125"), ask_price)  # price = ask_VWAP(2.8571) * profitability = 1.05 * 1.25
        self.assertEqual(Decimal("4"), slippage_bid_size)  # the user size
        self.assertEqual(Decimal("0.76"), slippage_bid_price)  # price = bid_VWAP(4) / profitability = 0.9 / 1.25
        self.assertEqual(Decimal("2.2857"), slippage_ask_size)  # size = balance / (ask_VWAP(3) * slippage) = 3 / (1.05 * 1.25)
        self.assertEqual(Decimal("1.3125"), slippage_ask_price)  # price = ask_VWAP(2.2857) * profitability = 1.05 * 1.25

    def test_check_if_sufficient_balance_adjusts_including_slippage(self):
        self.taker_market.set_balance("COINALPHA", 4)
        self.taker_market.set_balance("ETH", 3)
        self.taker_market.set_balanced_order_book(
            self.trading_pairs_taker[0],
            mid_price=Decimal("1.0"),
            min_price=Decimal("0.5"),
            max_price=Decimal("1.5"),
            price_step_size=Decimal("0.1"),
            volume_step_size=Decimal("1"),
        )

        config_map_raw = deepcopy(self.config_map_raw)
        config_map_raw.order_size_taker_volume_factor = Decimal("100")
        config_map_raw.order_size_taker_balance_factor = Decimal("100")
        config_map_raw.order_size_portfolio_ratio_limit = Decimal("100")
        config_map_raw.min_profitability = Decimal("25")
        config_map_raw.slippage_buffer = Decimal("25")
        config_map_raw.order_amount = Decimal("4")

        config_map = ClientConfigAdapter(
            config_map_raw
        )

        strategy_with_slippage_buffer: CrossExchangeMarketMakingStrategy = CrossExchangeMarketMakingStrategy()
        strategy_with_slippage_buffer.init_params(
            config_map=config_map,
            market_pairs=[self.market_pair],
            logging_options=self.logging_options,
        )
        self.clock.remove_iterator(self.strategy)
        self.clock.add_iterator(strategy_with_slippage_buffer)
        self.clock.backtest_til(self.start_timestamp + 1)
        self.ev_loop.run_until_complete(self.maker_order_created_logger.wait_for(BuyOrderCreatedEvent))

        active_maker_bids = strategy_with_slippage_buffer.active_maker_bids
        active_maker_asks = strategy_with_slippage_buffer.active_maker_asks

        self.assertEqual(1, len(active_maker_bids))
        self.assertEqual(1, len(active_maker_asks))

        active_bid = active_maker_bids[0][1]
        active_ask = active_maker_asks[0][1]

        self.emit_order_created_event(self.maker_market, active_bid)
        self.emit_order_created_event(self.maker_market, active_ask)

        self.clock.backtest_til(self.start_timestamp + 2)
        self.ev_loop.run_until_complete(asyncio.sleep(0.5))
        self.clock.backtest_til(self.start_timestamp + 3)
        self.ev_loop.run_until_complete(asyncio.sleep(0.5))

        active_maker_bids = strategy_with_slippage_buffer.active_maker_bids
        active_maker_asks = strategy_with_slippage_buffer.active_maker_asks

        self.assertEqual(1, len(active_maker_bids))
        self.assertEqual(1, len(active_maker_asks))

        active_bid = active_maker_bids[0][1]
        active_ask = active_maker_asks[0][1]
        bids_quantum = self.taker_market.get_order_size_quantum(
            self.trading_pairs_taker[0], active_bid.quantity
        )
        asks_quantum = self.taker_market.get_order_size_quantum(
            self.trading_pairs_taker[0], active_ask.quantity
        )

        self.taker_market.set_balance("COINALPHA", Decimal("4") - bids_quantum)
        self.taker_market.set_balance("ETH", Decimal("3") - asks_quantum * 1)

        self.clock.backtest_til(self.start_timestamp + 4)
        self.ev_loop.run_until_complete(asyncio.sleep(0.5))

        active_maker_bids = strategy_with_slippage_buffer.active_maker_bids
        active_maker_asks = strategy_with_slippage_buffer.active_maker_asks

        self.assertEqual(0, len(active_maker_bids))  # cancelled
        self.assertEqual(0, len(active_maker_asks))  # cancelled

        prev_maker_orders_created_len = len(self.maker_order_created_logger.event_log)

        self.clock.backtest_til(self.start_timestamp + 5)

        if len(self.maker_order_created_logger.event_log) == prev_maker_orders_created_len:
            self.async_run_with_timeout(self.maker_order_created_logger.wait_for(BuyOrderCreatedEvent))

        new_active_maker_bids = strategy_with_slippage_buffer.active_maker_bids
        new_active_maker_asks = strategy_with_slippage_buffer.active_maker_asks

        self.assertEqual(1, len(new_active_maker_bids))
        self.assertEqual(1, len(new_active_maker_asks))

        new_active_bid = new_active_maker_bids[0][1]
        new_active_ask = new_active_maker_asks[0][1]

        self.assertEqual(Decimal(str(active_bid.quantity - bids_quantum)), new_active_bid.quantity)
        self.assertEqual(Decimal(str(active_ask.quantity - asks_quantum)), new_active_ask.quantity)

    def test_empty_maker_orderbook(self):
        self.clock.remove_iterator(self.strategy)
        self.clock.remove_iterator(self.maker_market)
        self.maker_market: MockPaperExchange = MockPaperExchange(
            client_config_map=ClientConfigAdapter(ClientConfigMap())
        )

        # Orderbook is empty
        self.maker_market.new_empty_order_book(self.trading_pairs_maker[0])
        self.market_pair: MakerTakerMarketPair = MakerTakerMarketPair(
            MarketTradingPairTuple(self.maker_market, *self.trading_pairs_maker),
            MarketTradingPairTuple(self.taker_market, *self.trading_pairs_taker),
        )

        config_map_raw = deepcopy(self.config_map_raw)
        config_map_raw.min_profitability = Decimal("0.5")
        config_map_raw.adjust_order_enabled = False
        config_map_raw.order_amount = Decimal("1")

        config_map = ClientConfigAdapter(
            config_map_raw
        )

        self.strategy: CrossExchangeMarketMakingStrategy = CrossExchangeMarketMakingStrategy()
        self.strategy.init_params(
            config_map=config_map,
            market_pairs=[self.market_pair],
            logging_options=self.logging_options,
        )
        self.maker_market.set_balance("COINALPHA", 5)
        self.maker_market.set_balance("WETH", 5)
        self.maker_market.set_balance("QETH", 5)
        self.maker_market.set_quantization_param(QuantizationParams(self.trading_pairs_maker[0], 4, 4, 4, 4))
        self.clock.add_iterator(self.strategy)
        self.clock.add_iterator(self.maker_market)
        self.clock.backtest_til(self.start_timestamp + 5)
        self.ev_loop.run_until_complete(asyncio.sleep(0.5))
        self.assertEqual(1, len(self.strategy.active_maker_bids))
        self.assertEqual(1, len(self.strategy.active_maker_asks))
        bid_order: LimitOrder = self.strategy.active_maker_bids[0][1]
        ask_order: LimitOrder = self.strategy.active_maker_asks[0][1]
        # Places orders based on taker orderbook
        self.assertEqual(Decimal("0.9945"), bid_order.price)
        self.assertEqual(Decimal("1.006"), ask_order.price)
        self.assertAlmostEqual(Decimal("1"), round(bid_order.quantity, 4))
        self.assertAlmostEqual(Decimal("1"), round(ask_order.quantity, 4))<|MERGE_RESOLUTION|>--- conflicted
+++ resolved
@@ -56,13 +56,11 @@
     @classmethod
     def setUpClass(cls) -> None:
         super().setUpClass()
+        cls.ev_loop = asyncio.get_event_loop()
 
     @patch("hummingbot.client.settings.AllConnectorSettings.get_exchange_names")
     @patch("hummingbot.client.settings.AllConnectorSettings.get_connector_settings")
     def setUp(self, get_connector_settings_mock, get_exchange_names_mock):
-        self.original_event_loop = asyncio.get_event_loop()
-        self.ev_loop = asyncio.new_event_loop()
-        asyncio.set_event_loop(self.ev_loop)
         get_exchange_names_mock.return_value = set(self.get_mock_connector_settings().keys())
         get_connector_settings_mock.return_value = self.get_mock_connector_settings()
 
@@ -158,12 +156,6 @@
         self.taker_market.add_listener(MarketEvent.SellOrderCreated, self.taker_order_created_logger)
 
     def tearDown(self):
-<<<<<<< HEAD
-        self.ev_loop.stop()
-        self.ev_loop.close()
-        asyncio.set_event_loop(self.original_event_loop)
-=======
->>>>>>> ce64301b
         super().tearDown()
 
     def async_run_with_timeout(self, coroutine: Awaitable, timeout: int = 1):
