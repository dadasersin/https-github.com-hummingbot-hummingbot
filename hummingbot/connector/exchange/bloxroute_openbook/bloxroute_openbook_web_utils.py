--- conflicted
+++ resolved
@@ -1,12 +1,7 @@
 from typing import Callable, Optional
-<<<<<<< HEAD
 from urllib.parse import urljoin
 
 import hummingbot.connector.exchange.bloxroute_openbook.bloxroute_openbook_constants as CONSTANTS
-=======
-
-import hummingbot.connector.exchange.binance.binance_constants as CONSTANTS
->>>>>>> dd0e3811
 from hummingbot.connector.time_synchronizer import TimeSynchronizer
 from hummingbot.connector.utils import TimeSynchronizerRESTPreProcessor
 from hummingbot.core.api_throttler.async_throttler import AsyncThrottler
@@ -14,7 +9,6 @@
 from hummingbot.core.web_assistant.connections.data_types import RESTMethod
 from hummingbot.core.web_assistant.web_assistants_factory import WebAssistantsFactory
 
-<<<<<<< HEAD
 def public_rest_url(path_url: str, **kwargs) -> str:
     """
     Creates a full URL for provided REST endpoint
@@ -28,28 +22,6 @@
 
 def private_rest_url(path_url: str, **kwargs) -> str:
     return public_rest_url(path_url)
-=======
-
-def public_rest_url(path_url: str, domain: str = CONSTANTS.DEFAULT_DOMAIN) -> str:
-    """
-    Creates a full URL for provided public REST endpoint
-    :param path_url: a public REST endpoint
-    :param domain: the Binance domain to connect to ("com" or "us"). The default value is "com"
-    :return: the full URL to the endpoint
-    """
-    return CONSTANTS.REST_URL.format(domain) + CONSTANTS.PUBLIC_API_VERSION + path_url
-
-
-def private_rest_url(path_url: str, domain: str = CONSTANTS.DEFAULT_DOMAIN) -> str:
-    """
-    Creates a full URL for provided private REST endpoint
-    :param path_url: a private REST endpoint
-    :param domain: the Binance domain to connect to ("com" or "us"). The default value is "com"
-    :return: the full URL to the endpoint
-    """
-    return CONSTANTS.REST_URL.format(domain) + CONSTANTS.PRIVATE_API_VERSION + path_url
-
->>>>>>> dd0e3811
 
 def build_api_factory(
         throttler: Optional[AsyncThrottler] = None,
@@ -71,26 +43,14 @@
         ])
     return api_factory
 
-<<<<<<< HEAD
-=======
-
->>>>>>> dd0e3811
 def build_api_factory_without_time_synchronizer_pre_processor(throttler: AsyncThrottler) -> WebAssistantsFactory:
     api_factory = WebAssistantsFactory(throttler=throttler)
     return api_factory
 
-<<<<<<< HEAD
 def create_throttler() -> AsyncThrottler:
     #TODO: These constants are not correct for bloxRoute at the moment
     return AsyncThrottler(CONSTANTS.RATE_LIMITS)
 
-=======
-
-def create_throttler() -> AsyncThrottler:
-    return AsyncThrottler(CONSTANTS.RATE_LIMITS)
-
-
->>>>>>> dd0e3811
 async def get_current_server_time(
         throttler: Optional[AsyncThrottler] = None,
         domain: str = CONSTANTS.DEFAULT_DOMAIN,
@@ -99,15 +59,9 @@
     api_factory = build_api_factory_without_time_synchronizer_pre_processor(throttler=throttler)
     rest_assistant = await api_factory.get_rest_assistant()
     response = await rest_assistant.execute_request(
-<<<<<<< HEAD
         url=public_rest_url(path_url=CONSTANTS.SERVER_TIME_PATH, domain=domain),
         method=RESTMethod.GET,
         throttler_limit_id=CONSTANTS.SERVER_TIME_PATH,
-=======
-        url=public_rest_url(path_url=CONSTANTS.SERVER_TIME_PATH_URL, domain=domain),
-        method=RESTMethod.GET,
-        throttler_limit_id=CONSTANTS.SERVER_TIME_PATH_URL,
->>>>>>> dd0e3811
     )
     server_time = response["serverTime"]
     return server_time