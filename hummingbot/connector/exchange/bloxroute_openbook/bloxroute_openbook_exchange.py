import asyncio
from decimal import Decimal
from typing import TYPE_CHECKING, Any, Dict, List, Optional, Tuple

from bidict import bidict
from bxsolana.provider.ws import WsProvider

from hummingbot.connector.constants import s_decimal_NaN
<<<<<<< HEAD
from hummingbot.connector.exchange.bloxroute_openbook import (
    bloxroute_openbook_constants as CONSTANTS,
    bloxroute_openbook_utils,
    bloxroute_openbook_web_utils as web_utils,
)

from hummingbot.connector.exchange.bloxroute_openbook.bloxroute_openbook_auth import BloxrouteOpenbookAuth
# from hummingbot.connector.exchange.bloxroute_openbook.bloxroute_openbook_utils import (
#     OrderTypeToBlxrOrderType,
#     TradeTypeToSide,
# )
=======
from hummingbot.connector.exchange.binance import (
    binance_constants as CONSTANTS,
    binance_utils,
    binance_web_utils as web_utils,
)
from hummingbot.connector.exchange.binance.binance_api_user_stream_data_source import BinanceAPIUserStreamDataSource
from hummingbot.connector.exchange.binance.binance_auth import BinanceAuth
from hummingbot.connector.exchange.bloxroute_openbook.bloxroute_openbook_api_order_book_data_source import (
    BloxrouteOpenbookAPIOrderBookDataSource,
)
from hummingbot.connector.exchange.bloxroute_openbook.bloxroute_openbook_order_book_tracker import (
    BloxrouteOpenbookOrderBookTracker,
)
>>>>>>> dd0e3811
from hummingbot.connector.exchange_py_base import ExchangePyBase
from hummingbot.connector.trading_rule import TradingRule
from hummingbot.connector.utils import TradeFillOrderDetails, combine_to_hb_trading_pair
from hummingbot.core.api_throttler.async_throttler import AsyncThrottler
from hummingbot.core.data_type.common import OrderType, TradeType
from hummingbot.core.data_type.in_flight_order import InFlightOrder, OrderUpdate, TradeUpdate
from hummingbot.core.data_type.order_book_tracker_data_source import OrderBookTrackerDataSource
from hummingbot.core.data_type.trade_fee import DeductedFromReturnsTradeFee, TokenAmount, TradeFeeBase
from hummingbot.core.data_type.user_stream_tracker_data_source import UserStreamTrackerDataSource
from hummingbot.core.event.events import MarketEvent, OrderFilledEvent
from hummingbot.core.utils.async_utils import safe_gather
from hummingbot.core.web_assistant.web_assistants_factory import WebAssistantsFactory

if TYPE_CHECKING:
    from hummingbot.client.config.config_helpers import ClientConfigAdapter

s_logger = None

<<<<<<< HEAD
# class TradingPair():
#     def __init__(self, baseToken: str, quoteToken: str):
#         self.baseToken = baseToken
#         self.quoteToken = quoteToken
#
#     @classmethod
#     def fromString(self, trading_pair: str) -> 'TradingPair':
#         tokens = trading_pair.split("-")
#         if len(tokens) != 2:
#             raise Exception("trading pair had more than three tokens")
#         return TradingPair(baseToken=tokens[0], quoteToken=tokens[1])

class BloxrouteOpenbookExchange(ExchangePyBase):
    """
    BloxrouteOpenbookExchange connects with BloxRoute Labs Solana Trader API provides order book pricing, user account tracking and
    trading functionality.
    """
    API_CALL_TIMEOUT = 10.0
    POLL_INTERVAL = 1.0
=======

class BloxrouteOpenbookExchange(ExchangePyBase):
>>>>>>> dd0e3811
    UPDATE_ORDER_STATUS_MIN_INTERVAL = 10.0

    web_utils = web_utils

    def __init__(self,
                 client_config_map: "ClientConfigAdapter",
<<<<<<< HEAD
                 bloxroute_api_key: str,
                 solana_wallet_public_key: str,
                 solana_wallet_private_key: str,
                 # trading_pairs_to_payer_address: Optional[Dict[str, str]] = None,
                 # trading_required: bool = True,
                 ):
        """
        :param auth_header: The bloxRoute Labs authorization header to connect with solana trader api
        :param private_key: The secret key for a solana wallet
        :param trading_pairs: The market trading pairs which to track order book data.
        :param trading_required: Whether actual trading is needed.
        """

        self.logger().exception("creating blox route exchange")
        self.logger().exception("api key is" + bloxroute_api_key)
        self.logger().exception("pub key is" + solana_wallet_public_key)
        self.logger().exception("private key is" + solana_wallet_private_key)

        self._auth_header: str = bloxroute_api_key
        self._sol_wallet_public_key = solana_wallet_public_key
        self._sol_wallet_private_key = solana_wallet_private_key
        self._provider = provider
        # self._trading_required = trading_required
        # self._trading_pairs_to_payer_address = trading_pairs_to_payer_address

        super().__init__(client_config_map)
        self.real_time_balance_update = False # TODO add functionality for this

    @property
    def authenticator(self):
        return BloxrouteOpenbookAuth(
            auth_header=self._auth_header
        )

    @property
    def name(self) -> str:
        return "bloxroute_openbook"
=======
                 auth_header: str,
                 secret_key: str,
                 trading_pairs: Optional[List[str]] = None,
                 trading_required: bool = True,
                 message_queue: Dict[str, asyncio.Queue] = None
                 ):
        self._ws_provider = WsProvider(auth_header=auth_header, private_key=secret_key)
        self._trading_pairs = trading_pairs
        self._trading_required = trading_required
        self._message_queue = message_queue
        self._last_trades_poll_binance_timestamp = 1.0
        super().__init__(client_config_map)

        self._set_order_book_tracker(
            BloxrouteOpenbookOrderBookTracker(data_source=self._orderbook_ds, trading_pairs=trading_pairs))

    @staticmethod
    def binance_order_type(order_type: OrderType) -> str:
        return order_type.name.upper()

    @staticmethod
    def to_hb_order_type(binance_type: str) -> OrderType:
        return OrderType[binance_type]

    @property
    def authenticator(self):
        return BinanceAuth(
            api_key=self.api_key,
            secret_key=self.secret_key,
            time_provider=self._time_synchronizer)

    @property
    def name(self) -> str:
        if self._domain == "com":
            return "binance"
        else:
            return f"binance_{self._domain}"
>>>>>>> dd0e3811

    @property
    def rate_limits_rules(self):
        return CONSTANTS.RATE_LIMITS

    @property
    def domain(self):
        return self._domain

    @property
    def client_order_id_max_length(self):
        return CONSTANTS.MAX_ORDER_ID_LEN
    @property

    def client_order_id_prefix(self):
        return CONSTANTS.HBOT_ORDER_ID_PREFIX

    @property
    def trading_rules_request_path(self):
        return CONSTANTS.EXCHANGE_INFO_PATH_URL

    @property
    def trading_pairs_request_path(self):
        return CONSTANTS.EXCHANGE_INFO_PATH_URL

    @property
    def check_network_request_path(self):
        return CONSTANTS.PING_PATH_URL

    @property
    def trading_pairs(self):
        raise Exception("not yet implemented")

    @property
    def is_cancel_request_in_exchange_synchronous(self) -> bool:
        raise Exception("not yet implemented")

    @property
    def is_trading_required(self) -> bool:
        raise Exception("not yet implemented")

<<<<<<< HEAD
    def supported_order_types(self) -> List[OrderType]:
        """
        :return a list of OrderType supported by this connector.
        Note that Market order type is no longer required and will not be used.
        """
        raise Exception("not yet implemented")

    def _is_request_exception_related_to_time_synchronizer(self, request_exception: Exception):
        raise Exception("not yet implemented")

    def _create_web_assistants_factory(self) -> WebAssistantsFactory:
        raise Exception("not yet implemented")

    def _create_order_book_data_source(self) -> OrderBookTrackerDataSource:
        raise Exception("not yet implemented")

    def _create_user_stream_data_source(self) -> UserStreamTrackerDataSource:
        raise Exception("not yet implemented")
=======
    def supported_order_types(self):
        return [OrderType.LIMIT, OrderType.LIMIT_MAKER]

    async def get_all_pairs_prices(self) -> List[Dict[str, str]]:
        pairs_prices = await self._api_get(path_url=CONSTANTS.TICKER_BOOK_PATH_URL)
        return pairs_prices

    def _is_request_exception_related_to_time_synchronizer(self, request_exception: Exception):
        error_description = str(request_exception)
        is_time_synchronizer_related = ("-1021" in error_description
                                        and "Timestamp for this request" in error_description)
        return is_time_synchronizer_related

    def _create_web_assistants_factory(self) -> WebAssistantsFactory:
        return WebAssistantsFactory(
            throttler=AsyncThrottler(),
        )

    def _create_order_book_data_source(self) -> OrderBookTrackerDataSource:
        return BloxrouteOpenbookAPIOrderBookDataSource(
            ws_provider=self._ws_provider,
            trading_pairs=self._trading_pairs,
            connector=self,
            message_queue=self._message_queue
        )

    def _create_user_stream_data_source(self) -> UserStreamTrackerDataSource:
        return BinanceAPIUserStreamDataSource(
            auth=self._auth,
            trading_pairs=self._trading_pairs,
            connector=self,
            api_factory=self._web_assistants_factory,
            domain=self.domain,
        )
>>>>>>> dd0e3811

    def _get_fee(self,
                 base_currency: str,
                 quote_currency: str,
                 order_type: OrderType,
                 order_side: TradeType,
                 amount: Decimal,
                 price: Decimal = s_decimal_NaN,
<<<<<<< HEAD
                 is_maker: Optional[bool] = None) -> AddedToCostTradeFee:
        """
        To get trading fee, this function is simplified by using fee override configuration. Most parameters to this
        function are ignore except order_type. Use OrderType.LIMIT_MAKER to specify you want trading fee for
        maker order.
        """
        raise Exception("get fee not yet implemented")
=======
                 is_maker: Optional[bool] = None) -> TradeFeeBase:
        is_maker = order_type is OrderType.LIMIT_MAKER
        return DeductedFromReturnsTradeFee(percent=self.estimate_fee_pct(is_maker))
>>>>>>> dd0e3811

    async def _place_order(self,
                           order_id: str,
                           trading_pair: str,
                           amount: Decimal,
                           trade_type: TradeType,
                           order_type: OrderType,
                           price: Decimal,
                           **kwargs) -> Tuple[str, float]:
<<<<<<< HEAD

        raise Exception("place order not yet implemented")

    async def _place_cancel(self, order_id: str, tracked_order: InFlightOrder):
        raise Exception("place cancel not yet implemented")
=======
        order_result = None
        amount_str = f"{amount:f}"
        price_str = f"{price:f}"
        type_str = BloxrouteOpenbookExchange.binance_order_type(order_type)
        side_str = CONSTANTS.SIDE_BUY if trade_type is TradeType.BUY else CONSTANTS.SIDE_SELL
        symbol = await self.exchange_symbol_associated_to_pair(trading_pair=trading_pair)
        api_params = {"symbol": symbol,
                      "side": side_str,
                      "quantity": amount_str,
                      "type": type_str,
                      "newClientOrderId": order_id,
                      "price": price_str}
        if order_type == OrderType.LIMIT:
            api_params["timeInForce"] = CONSTANTS.TIME_IN_FORCE_GTC

        order_result = await self._api_post(
            path_url=CONSTANTS.ORDER_PATH_URL,
            data=api_params,
            is_auth_required=True)
        o_id = str(order_result["orderId"])
        transact_time = order_result["transactTime"] * 1e-3
        return (o_id, transact_time)

    async def _place_cancel(self, order_id: str, tracked_order: InFlightOrder):
        symbol = await self.exchange_symbol_associated_to_pair(trading_pair=tracked_order.trading_pair)
        api_params = {
            "symbol": symbol,
            "origClientOrderId": order_id,
        }
        cancel_result = await self._api_delete(
            path_url=CONSTANTS.ORDER_PATH_URL,
            params=api_params,
            is_auth_required=True)
        if cancel_result.get("status") == "CANCELED":
            return True
        return False
>>>>>>> dd0e3811

    async def _format_trading_rules(self, exchange_info_dict: Dict[str, Any]) -> List[TradingRule]:
        """
        Example:
        {
            "symbol": "ETHBTC",
            "baseAssetPrecision": 8,
            "quotePrecision": 8,
            "orderTypes": ["LIMIT", "MARKET"],
            "filters": [
                {
                    "filterType": "PRICE_FILTER",
                    "minPrice": "0.00000100",
                    "maxPrice": "100000.00000000",
                    "tickSize": "0.00000100"
                }, {
                    "filterType": "LOT_SIZE",
                    "minQty": "0.00100000",
                    "maxQty": "100000.00000000",
                    "stepSize": "0.00100000"
                }, {
                    "filterType": "MIN_NOTIONAL",
                    "minNotional": "0.00100000"
                }
            ]
        }
        """
<<<<<<< HEAD
        raise Exception("format trading rules not yet implemented")
=======
        trading_pair_rules = exchange_info_dict.get("symbols", [])
        retval = []
        for rule in filter(binance_utils.is_exchange_information_valid, trading_pair_rules):
            try:
                trading_pair = await self.trading_pair_associated_to_exchange_symbol(symbol=rule.get("symbol"))
                filters = rule.get("filters")
                price_filter = [f for f in filters if f.get("filterType") == "PRICE_FILTER"][0]
                lot_size_filter = [f for f in filters if f.get("filterType") == "LOT_SIZE"][0]
                min_notional_filter = [f for f in filters if f.get("filterType") == "MIN_NOTIONAL"][0]

                min_order_size = Decimal(lot_size_filter.get("minQty"))
                tick_size = price_filter.get("tickSize")
                step_size = Decimal(lot_size_filter.get("stepSize"))
                min_notional = Decimal(min_notional_filter.get("minNotional"))

                retval.append(
                    TradingRule(trading_pair,
                                min_order_size=min_order_size,
                                min_price_increment=Decimal(tick_size),
                                min_base_amount_increment=Decimal(step_size),
                                min_notional_size=Decimal(min_notional)))

            except Exception:
                self.logger().exception(f"Error parsing the trading pair rule {rule}. Skipping.")
        return retval

    async def _status_polling_loop_fetch_updates(self):
        await self._update_order_fills_from_trades()
        await super()._status_polling_loop_fetch_updates()
>>>>>>> dd0e3811

    async def _update_trading_fees(self):
        """
        Update fees information from the exchange
        """
        raise Exception("update trading fees not yet implemented")

<<<<<<< HEAD
    async def _update_balances(self):
       raise Exception("update balances not yet implemented")

    async def _request_order_update(self, order: InFlightOrder) -> Dict[str, Any]:
        raise Exception("request order update not yet implmented")

    async def _request_order_fills(self, order: InFlightOrder) -> Dict[str, Any]:
        raise Exception("request order fills not yet impgit lemented")

    async def _all_trade_updates_for_order(self, order: InFlightOrder) -> List[TradeUpdate]:
        raise Exception("all trade updates for order not yet implemented")

    async def _request_order_status(self, tracked_order: InFlightOrder) -> OrderUpdate:
        raise Exception("request order status not yet implemented")

    def _create_order_fill_updates(self, order: InFlightOrder, fill_update: Dict[str, Any]) -> List[TradeUpdate]:
        raise Exception("create order fill updates not yet implemented")

    def _create_order_update(self, order: InFlightOrder, order_update: Dict[str, Any]) -> OrderUpdate:
        raise Exception("create order update not yet implemented")

    async def _user_stream_event_listener(self):
        raise Exception("user stream event listener not yet implemented")

    def _initialize_trading_pair_symbols_from_exchange_info(self, exchange_info: Dict[str, Any]):
        raise Exception("initialize trading pair symbols from exchange info not yet implemented")

    async def _get_last_traded_price(self, trading_pair: str) -> float:
        raise Exception("get last traded price not yet implemented")
=======
    async def _user_stream_event_listener(self):
        """
        This functions runs in background continuously processing the events received from the exchange by the user
        stream data source. It keeps reading events from the queue until the task is interrupted.
        The events received are balance updates, order updates and trade events.
        """
        async for event_message in self._iter_user_event_queue():
            try:
                event_type = event_message.get("e")
                # Refer to https://github.com/binance-exchange/binance-official-api-docs/blob/master/user-data-stream.md
                # As per the order update section in Binance the ID of the order being canceled is under the "C" key
                if event_type == "executionReport":
                    execution_type = event_message.get("x")
                    if execution_type != "CANCELED":
                        client_order_id = event_message.get("c")
                    else:
                        client_order_id = event_message.get("C")

                    if execution_type == "TRADE":
                        tracked_order = self._order_tracker.all_fillable_orders.get(client_order_id)
                        if tracked_order is not None:
                            fee = TradeFeeBase.new_spot_fee(
                                fee_schema=self.trade_fee_schema(),
                                trade_type=tracked_order.trade_type,
                                percent_token=event_message["N"],
                                flat_fees=[TokenAmount(amount=Decimal(event_message["n"]), token=event_message["N"])]
                            )
                            trade_update = TradeUpdate(
                                trade_id=str(event_message["t"]),
                                client_order_id=client_order_id,
                                exchange_order_id=str(event_message["i"]),
                                trading_pair=tracked_order.trading_pair,
                                fee=fee,
                                fill_base_amount=Decimal(event_message["l"]),
                                fill_quote_amount=Decimal(event_message["l"]) * Decimal(event_message["L"]),
                                fill_price=Decimal(event_message["L"]),
                                fill_timestamp=event_message["T"] * 1e-3,
                            )
                            self._order_tracker.process_trade_update(trade_update)

                    tracked_order = self._order_tracker.all_updatable_orders.get(client_order_id)
                    if tracked_order is not None:
                        order_update = OrderUpdate(
                            trading_pair=tracked_order.trading_pair,
                            update_timestamp=event_message["E"] * 1e-3,
                            new_state=CONSTANTS.ORDER_STATE[event_message["X"]],
                            client_order_id=client_order_id,
                            exchange_order_id=str(event_message["i"]),
                        )
                        self._order_tracker.process_order_update(order_update=order_update)

                elif event_type == "outboundAccountPosition":
                    balances = event_message["B"]
                    for balance_entry in balances:
                        asset_name = balance_entry["a"]
                        free_balance = Decimal(balance_entry["f"])
                        total_balance = Decimal(balance_entry["f"]) + Decimal(balance_entry["l"])
                        self._account_available_balances[asset_name] = free_balance
                        self._account_balances[asset_name] = total_balance

            except asyncio.CancelledError:
                raise
            except Exception:
                self.logger().error("Unexpected error in user stream listener loop.", exc_info=True)
                await self._sleep(5.0)

    async def _update_order_fills_from_trades(self):
        """
        This is intended to be a backup measure to get filled events with trade ID for orders,
        in case Binance's user stream events are not working.
        NOTE: It is not required to copy this functionality in other connectors.
        This is separated from _update_order_status which only updates the order status without producing filled
        events, since Binance's get order endpoint does not return trade IDs.
        The minimum poll interval for order status is 10 seconds.
        """
        small_interval_last_tick = self._last_poll_timestamp / self.UPDATE_ORDER_STATUS_MIN_INTERVAL
        small_interval_current_tick = self.current_timestamp / self.UPDATE_ORDER_STATUS_MIN_INTERVAL
        long_interval_last_tick = self._last_poll_timestamp / self.LONG_POLL_INTERVAL
        long_interval_current_tick = self.current_timestamp / self.LONG_POLL_INTERVAL

        if (long_interval_current_tick > long_interval_last_tick
            or (self.in_flight_orders and small_interval_current_tick > small_interval_last_tick)):
            query_time = int(self._last_trades_poll_binance_timestamp * 1e3)
            self._last_trades_poll_binance_timestamp = self._time_synchronizer.time()
            order_by_exchange_id_map = {}
            for order in self._order_tracker.all_fillable_orders.values():
                order_by_exchange_id_map[order.exchange_order_id] = order

            tasks = []
            trading_pairs = self.trading_pairs
            for trading_pair in trading_pairs:
                params = {
                    "symbol": await self.exchange_symbol_associated_to_pair(trading_pair=trading_pair)
                }
                if self._last_poll_timestamp > 0:
                    params["startTime"] = query_time
                tasks.append(self._api_get(
                    path_url=CONSTANTS.MY_TRADES_PATH_URL,
                    params=params,
                    is_auth_required=True))

            self.logger().debug(f"Polling for order fills of {len(tasks)} trading pairs.")
            results = await safe_gather(*tasks, return_exceptions=True)

            for trades, trading_pair in zip(results, trading_pairs):

                if isinstance(trades, Exception):
                    self.logger().network(
                        f"Error fetching trades update for the order {trading_pair}: {trades}.",
                        app_warning_msg=f"Failed to fetch trade update for {trading_pair}."
                    )
                    continue
                for trade in trades:
                    exchange_order_id = str(trade["orderId"])
                    if exchange_order_id in order_by_exchange_id_map:
                        # This is a fill for a tracked order
                        tracked_order = order_by_exchange_id_map[exchange_order_id]
                        fee = TradeFeeBase.new_spot_fee(
                            fee_schema=self.trade_fee_schema(),
                            trade_type=tracked_order.trade_type,
                            percent_token=trade["commissionAsset"],
                            flat_fees=[TokenAmount(amount=Decimal(trade["commission"]), token=trade["commissionAsset"])]
                        )
                        trade_update = TradeUpdate(
                            trade_id=str(trade["id"]),
                            client_order_id=tracked_order.client_order_id,
                            exchange_order_id=exchange_order_id,
                            trading_pair=trading_pair,
                            fee=fee,
                            fill_base_amount=Decimal(trade["qty"]),
                            fill_quote_amount=Decimal(trade["quoteQty"]),
                            fill_price=Decimal(trade["price"]),
                            fill_timestamp=trade["time"] * 1e-3,
                        )
                        self._order_tracker.process_trade_update(trade_update)
                    elif self.is_confirmed_new_order_filled_event(str(trade["id"]), exchange_order_id, trading_pair):
                        # This is a fill of an order registered in the DB but not tracked any more
                        self._current_trade_fills.add(TradeFillOrderDetails(
                            market=self.display_name,
                            exchange_trade_id=str(trade["id"]),
                            symbol=trading_pair))
                        self.trigger_event(
                            MarketEvent.OrderFilled,
                            OrderFilledEvent(
                                timestamp=float(trade["time"]) * 1e-3,
                                order_id=self._exchange_order_ids.get(str(trade["orderId"]), None),
                                trading_pair=trading_pair,
                                trade_type=TradeType.BUY if trade["isBuyer"] else TradeType.SELL,
                                order_type=OrderType.LIMIT_MAKER if trade["isMaker"] else OrderType.LIMIT,
                                price=Decimal(trade["price"]),
                                amount=Decimal(trade["qty"]),
                                trade_fee=DeductedFromReturnsTradeFee(
                                    flat_fees=[
                                        TokenAmount(
                                            trade["commissionAsset"],
                                            Decimal(trade["commission"])
                                        )
                                    ]
                                ),
                                exchange_trade_id=str(trade["id"])
                            ))
                        self.logger().info(f"Recreating missing trade in TradeFill: {trade}")

    async def _all_trade_updates_for_order(self, order: InFlightOrder) -> List[TradeUpdate]:
        trade_updates = []

        if order.exchange_order_id is not None:
            exchange_order_id = int(order.exchange_order_id)
            trading_pair = await self.exchange_symbol_associated_to_pair(trading_pair=order.trading_pair)
            all_fills_response = await self._api_get(
                path_url=CONSTANTS.MY_TRADES_PATH_URL,
                params={
                    "symbol": trading_pair,
                    "orderId": exchange_order_id
                },
                is_auth_required=True,
                limit_id=CONSTANTS.MY_TRADES_PATH_URL)

            for trade in all_fills_response:
                exchange_order_id = str(trade["orderId"])
                fee = TradeFeeBase.new_spot_fee(
                    fee_schema=self.trade_fee_schema(),
                    trade_type=order.trade_type,
                    percent_token=trade["commissionAsset"],
                    flat_fees=[TokenAmount(amount=Decimal(trade["commission"]), token=trade["commissionAsset"])]
                )
                trade_update = TradeUpdate(
                    trade_id=str(trade["id"]),
                    client_order_id=order.client_order_id,
                    exchange_order_id=exchange_order_id,
                    trading_pair=trading_pair,
                    fee=fee,
                    fill_base_amount=Decimal(trade["qty"]),
                    fill_quote_amount=Decimal(trade["quoteQty"]),
                    fill_price=Decimal(trade["price"]),
                    fill_timestamp=trade["time"] * 1e-3,
                )
                trade_updates.append(trade_update)

        return trade_updates

    async def _request_order_status(self, tracked_order: InFlightOrder) -> OrderUpdate:
        trading_pair = await self.exchange_symbol_associated_to_pair(trading_pair=tracked_order.trading_pair)
        updated_order_data = await self._api_get(
            path_url=CONSTANTS.ORDER_PATH_URL,
            params={
                "symbol": trading_pair,
                "origClientOrderId": tracked_order.client_order_id},
            is_auth_required=True)

        new_state = CONSTANTS.ORDER_STATE[updated_order_data["status"]]

        order_update = OrderUpdate(
            client_order_id=tracked_order.client_order_id,
            exchange_order_id=str(updated_order_data["orderId"]),
            trading_pair=tracked_order.trading_pair,
            update_timestamp=updated_order_data["updateTime"] * 1e-3,
            new_state=new_state,
        )

        return order_update

    async def _update_balances(self):
        local_asset_names = set(self._account_balances.keys())
        remote_asset_names = set()

        account_info = await self._api_get(
            path_url=CONSTANTS.ACCOUNTS_PATH_URL,
            is_auth_required=True)

        balances = account_info["balances"]
        for balance_entry in balances:
            asset_name = balance_entry["asset"]
            free_balance = Decimal(balance_entry["free"])
            total_balance = Decimal(balance_entry["free"]) + Decimal(balance_entry["locked"])
            self._account_available_balances[asset_name] = free_balance
            self._account_balances[asset_name] = total_balance
            remote_asset_names.add(asset_name)

        asset_names_to_remove = local_asset_names.difference(remote_asset_names)
        for asset_name in asset_names_to_remove:
            del self._account_available_balances[asset_name]
            del self._account_balances[asset_name]

    def _initialize_trading_pair_symbols_from_exchange_info(self, exchange_info: Dict[str, Any]):
        mapping = bidict()
        for symbol_data in filter(binance_utils.is_exchange_information_valid, exchange_info["symbols"]):
            mapping[symbol_data["symbol"]] = combine_to_hb_trading_pair(base=symbol_data["baseAsset"],
                                                                        quote=symbol_data["quoteAsset"])
        self._set_trading_pair_symbol_map(mapping)
>>>>>>> dd0e3811
<|MERGE_RESOLUTION|>--- conflicted
+++ resolved
@@ -1,12 +1,12 @@
 import asyncio
+import math
 from decimal import Decimal
 from typing import TYPE_CHECKING, Any, Dict, List, Optional, Tuple
 
 from bidict import bidict
-from bxsolana.provider.ws import WsProvider
+from bxsolana import provider
 
 from hummingbot.connector.constants import s_decimal_NaN
-<<<<<<< HEAD
 from hummingbot.connector.exchange.bloxroute_openbook import (
     bloxroute_openbook_constants as CONSTANTS,
     bloxroute_openbook_utils,
@@ -18,29 +18,13 @@
 #     OrderTypeToBlxrOrderType,
 #     TradeTypeToSide,
 # )
-=======
-from hummingbot.connector.exchange.binance import (
-    binance_constants as CONSTANTS,
-    binance_utils,
-    binance_web_utils as web_utils,
-)
-from hummingbot.connector.exchange.binance.binance_api_user_stream_data_source import BinanceAPIUserStreamDataSource
-from hummingbot.connector.exchange.binance.binance_auth import BinanceAuth
-from hummingbot.connector.exchange.bloxroute_openbook.bloxroute_openbook_api_order_book_data_source import (
-    BloxrouteOpenbookAPIOrderBookDataSource,
-)
-from hummingbot.connector.exchange.bloxroute_openbook.bloxroute_openbook_order_book_tracker import (
-    BloxrouteOpenbookOrderBookTracker,
-)
->>>>>>> dd0e3811
 from hummingbot.connector.exchange_py_base import ExchangePyBase
 from hummingbot.connector.trading_rule import TradingRule
-from hummingbot.connector.utils import TradeFillOrderDetails, combine_to_hb_trading_pair
-from hummingbot.core.api_throttler.async_throttler import AsyncThrottler
+from hummingbot.connector.utils import combine_to_hb_trading_pair
 from hummingbot.core.data_type.common import OrderType, TradeType
-from hummingbot.core.data_type.in_flight_order import InFlightOrder, OrderUpdate, TradeUpdate
+from hummingbot.core.data_type.in_flight_order import InFlightOrder, OrderState, OrderUpdate, TradeUpdate
 from hummingbot.core.data_type.order_book_tracker_data_source import OrderBookTrackerDataSource
-from hummingbot.core.data_type.trade_fee import DeductedFromReturnsTradeFee, TokenAmount, TradeFeeBase
+from hummingbot.core.data_type.trade_fee import AddedToCostTradeFee, TokenAmount, TradeFeeBase
 from hummingbot.core.data_type.user_stream_tracker_data_source import UserStreamTrackerDataSource
 from hummingbot.core.event.events import MarketEvent, OrderFilledEvent
 from hummingbot.core.utils.async_utils import safe_gather
@@ -51,7 +35,6 @@
 
 s_logger = None
 
-<<<<<<< HEAD
 # class TradingPair():
 #     def __init__(self, baseToken: str, quoteToken: str):
 #         self.baseToken = baseToken
@@ -71,17 +54,12 @@
     """
     API_CALL_TIMEOUT = 10.0
     POLL_INTERVAL = 1.0
-=======
-
-class BloxrouteOpenbookExchange(ExchangePyBase):
->>>>>>> dd0e3811
     UPDATE_ORDER_STATUS_MIN_INTERVAL = 10.0
 
     web_utils = web_utils
 
     def __init__(self,
                  client_config_map: "ClientConfigAdapter",
-<<<<<<< HEAD
                  bloxroute_api_key: str,
                  solana_wallet_public_key: str,
                  solana_wallet_private_key: str,
@@ -103,7 +81,7 @@
         self._auth_header: str = bloxroute_api_key
         self._sol_wallet_public_key = solana_wallet_public_key
         self._sol_wallet_private_key = solana_wallet_private_key
-        self._provider = provider
+        self._provider = WsProvider(auth_header=auth_header, private_key=secret_key)
         # self._trading_required = trading_required
         # self._trading_pairs_to_payer_address = trading_pairs_to_payer_address
 
@@ -113,51 +91,13 @@
     @property
     def authenticator(self):
         return BloxrouteOpenbookAuth(
-            auth_header=self._auth_header
+            auth_header=self._bloxroute_auth_header
         )
 
+
     @property
     def name(self) -> str:
-        return "bloxroute_openbook"
-=======
-                 auth_header: str,
-                 secret_key: str,
-                 trading_pairs: Optional[List[str]] = None,
-                 trading_required: bool = True,
-                 message_queue: Dict[str, asyncio.Queue] = None
-                 ):
-        self._ws_provider = WsProvider(auth_header=auth_header, private_key=secret_key)
-        self._trading_pairs = trading_pairs
-        self._trading_required = trading_required
-        self._message_queue = message_queue
-        self._last_trades_poll_binance_timestamp = 1.0
-        super().__init__(client_config_map)
-
-        self._set_order_book_tracker(
-            BloxrouteOpenbookOrderBookTracker(data_source=self._orderbook_ds, trading_pairs=trading_pairs))
-
-    @staticmethod
-    def binance_order_type(order_type: OrderType) -> str:
-        return order_type.name.upper()
-
-    @staticmethod
-    def to_hb_order_type(binance_type: str) -> OrderType:
-        return OrderType[binance_type]
-
-    @property
-    def authenticator(self):
-        return BinanceAuth(
-            api_key=self.api_key,
-            secret_key=self.secret_key,
-            time_provider=self._time_synchronizer)
-
-    @property
-    def name(self) -> str:
-        if self._domain == "com":
-            return "binance"
-        else:
-            return f"binance_{self._domain}"
->>>>>>> dd0e3811
+        return "bloxroute-openbook"
 
     @property
     def rate_limits_rules(self):
@@ -199,7 +139,6 @@
     def is_trading_required(self) -> bool:
         raise Exception("not yet implemented")
 
-<<<<<<< HEAD
     def supported_order_types(self) -> List[OrderType]:
         """
         :return a list of OrderType supported by this connector.
@@ -212,30 +151,6 @@
 
     def _create_web_assistants_factory(self) -> WebAssistantsFactory:
         raise Exception("not yet implemented")
-
-    def _create_order_book_data_source(self) -> OrderBookTrackerDataSource:
-        raise Exception("not yet implemented")
-
-    def _create_user_stream_data_source(self) -> UserStreamTrackerDataSource:
-        raise Exception("not yet implemented")
-=======
-    def supported_order_types(self):
-        return [OrderType.LIMIT, OrderType.LIMIT_MAKER]
-
-    async def get_all_pairs_prices(self) -> List[Dict[str, str]]:
-        pairs_prices = await self._api_get(path_url=CONSTANTS.TICKER_BOOK_PATH_URL)
-        return pairs_prices
-
-    def _is_request_exception_related_to_time_synchronizer(self, request_exception: Exception):
-        error_description = str(request_exception)
-        is_time_synchronizer_related = ("-1021" in error_description
-                                        and "Timestamp for this request" in error_description)
-        return is_time_synchronizer_related
-
-    def _create_web_assistants_factory(self) -> WebAssistantsFactory:
-        return WebAssistantsFactory(
-            throttler=AsyncThrottler(),
-        )
 
     def _create_order_book_data_source(self) -> OrderBookTrackerDataSource:
         return BloxrouteOpenbookAPIOrderBookDataSource(
@@ -246,14 +161,7 @@
         )
 
     def _create_user_stream_data_source(self) -> UserStreamTrackerDataSource:
-        return BinanceAPIUserStreamDataSource(
-            auth=self._auth,
-            trading_pairs=self._trading_pairs,
-            connector=self,
-            api_factory=self._web_assistants_factory,
-            domain=self.domain,
-        )
->>>>>>> dd0e3811
+        raise Exception("not yet implemented")
 
     def _get_fee(self,
                  base_currency: str,
@@ -262,7 +170,6 @@
                  order_side: TradeType,
                  amount: Decimal,
                  price: Decimal = s_decimal_NaN,
-<<<<<<< HEAD
                  is_maker: Optional[bool] = None) -> AddedToCostTradeFee:
         """
         To get trading fee, this function is simplified by using fee override configuration. Most parameters to this
@@ -270,11 +177,6 @@
         maker order.
         """
         raise Exception("get fee not yet implemented")
-=======
-                 is_maker: Optional[bool] = None) -> TradeFeeBase:
-        is_maker = order_type is OrderType.LIMIT_MAKER
-        return DeductedFromReturnsTradeFee(percent=self.estimate_fee_pct(is_maker))
->>>>>>> dd0e3811
 
     async def _place_order(self,
                            order_id: str,
@@ -284,50 +186,11 @@
                            order_type: OrderType,
                            price: Decimal,
                            **kwargs) -> Tuple[str, float]:
-<<<<<<< HEAD
 
         raise Exception("place order not yet implemented")
 
     async def _place_cancel(self, order_id: str, tracked_order: InFlightOrder):
         raise Exception("place cancel not yet implemented")
-=======
-        order_result = None
-        amount_str = f"{amount:f}"
-        price_str = f"{price:f}"
-        type_str = BloxrouteOpenbookExchange.binance_order_type(order_type)
-        side_str = CONSTANTS.SIDE_BUY if trade_type is TradeType.BUY else CONSTANTS.SIDE_SELL
-        symbol = await self.exchange_symbol_associated_to_pair(trading_pair=trading_pair)
-        api_params = {"symbol": symbol,
-                      "side": side_str,
-                      "quantity": amount_str,
-                      "type": type_str,
-                      "newClientOrderId": order_id,
-                      "price": price_str}
-        if order_type == OrderType.LIMIT:
-            api_params["timeInForce"] = CONSTANTS.TIME_IN_FORCE_GTC
-
-        order_result = await self._api_post(
-            path_url=CONSTANTS.ORDER_PATH_URL,
-            data=api_params,
-            is_auth_required=True)
-        o_id = str(order_result["orderId"])
-        transact_time = order_result["transactTime"] * 1e-3
-        return (o_id, transact_time)
-
-    async def _place_cancel(self, order_id: str, tracked_order: InFlightOrder):
-        symbol = await self.exchange_symbol_associated_to_pair(trading_pair=tracked_order.trading_pair)
-        api_params = {
-            "symbol": symbol,
-            "origClientOrderId": order_id,
-        }
-        cancel_result = await self._api_delete(
-            path_url=CONSTANTS.ORDER_PATH_URL,
-            params=api_params,
-            is_auth_required=True)
-        if cancel_result.get("status") == "CANCELED":
-            return True
-        return False
->>>>>>> dd0e3811
 
     async def _format_trading_rules(self, exchange_info_dict: Dict[str, Any]) -> List[TradingRule]:
         """
@@ -355,39 +218,7 @@
             ]
         }
         """
-<<<<<<< HEAD
         raise Exception("format trading rules not yet implemented")
-=======
-        trading_pair_rules = exchange_info_dict.get("symbols", [])
-        retval = []
-        for rule in filter(binance_utils.is_exchange_information_valid, trading_pair_rules):
-            try:
-                trading_pair = await self.trading_pair_associated_to_exchange_symbol(symbol=rule.get("symbol"))
-                filters = rule.get("filters")
-                price_filter = [f for f in filters if f.get("filterType") == "PRICE_FILTER"][0]
-                lot_size_filter = [f for f in filters if f.get("filterType") == "LOT_SIZE"][0]
-                min_notional_filter = [f for f in filters if f.get("filterType") == "MIN_NOTIONAL"][0]
-
-                min_order_size = Decimal(lot_size_filter.get("minQty"))
-                tick_size = price_filter.get("tickSize")
-                step_size = Decimal(lot_size_filter.get("stepSize"))
-                min_notional = Decimal(min_notional_filter.get("minNotional"))
-
-                retval.append(
-                    TradingRule(trading_pair,
-                                min_order_size=min_order_size,
-                                min_price_increment=Decimal(tick_size),
-                                min_base_amount_increment=Decimal(step_size),
-                                min_notional_size=Decimal(min_notional)))
-
-            except Exception:
-                self.logger().exception(f"Error parsing the trading pair rule {rule}. Skipping.")
-        return retval
-
-    async def _status_polling_loop_fetch_updates(self):
-        await self._update_order_fills_from_trades()
-        await super()._status_polling_loop_fetch_updates()
->>>>>>> dd0e3811
 
     async def _update_trading_fees(self):
         """
@@ -395,7 +226,6 @@
         """
         raise Exception("update trading fees not yet implemented")
 
-<<<<<<< HEAD
     async def _update_balances(self):
        raise Exception("update balances not yet implemented")
 
@@ -424,256 +254,4 @@
         raise Exception("initialize trading pair symbols from exchange info not yet implemented")
 
     async def _get_last_traded_price(self, trading_pair: str) -> float:
-        raise Exception("get last traded price not yet implemented")
-=======
-    async def _user_stream_event_listener(self):
-        """
-        This functions runs in background continuously processing the events received from the exchange by the user
-        stream data source. It keeps reading events from the queue until the task is interrupted.
-        The events received are balance updates, order updates and trade events.
-        """
-        async for event_message in self._iter_user_event_queue():
-            try:
-                event_type = event_message.get("e")
-                # Refer to https://github.com/binance-exchange/binance-official-api-docs/blob/master/user-data-stream.md
-                # As per the order update section in Binance the ID of the order being canceled is under the "C" key
-                if event_type == "executionReport":
-                    execution_type = event_message.get("x")
-                    if execution_type != "CANCELED":
-                        client_order_id = event_message.get("c")
-                    else:
-                        client_order_id = event_message.get("C")
-
-                    if execution_type == "TRADE":
-                        tracked_order = self._order_tracker.all_fillable_orders.get(client_order_id)
-                        if tracked_order is not None:
-                            fee = TradeFeeBase.new_spot_fee(
-                                fee_schema=self.trade_fee_schema(),
-                                trade_type=tracked_order.trade_type,
-                                percent_token=event_message["N"],
-                                flat_fees=[TokenAmount(amount=Decimal(event_message["n"]), token=event_message["N"])]
-                            )
-                            trade_update = TradeUpdate(
-                                trade_id=str(event_message["t"]),
-                                client_order_id=client_order_id,
-                                exchange_order_id=str(event_message["i"]),
-                                trading_pair=tracked_order.trading_pair,
-                                fee=fee,
-                                fill_base_amount=Decimal(event_message["l"]),
-                                fill_quote_amount=Decimal(event_message["l"]) * Decimal(event_message["L"]),
-                                fill_price=Decimal(event_message["L"]),
-                                fill_timestamp=event_message["T"] * 1e-3,
-                            )
-                            self._order_tracker.process_trade_update(trade_update)
-
-                    tracked_order = self._order_tracker.all_updatable_orders.get(client_order_id)
-                    if tracked_order is not None:
-                        order_update = OrderUpdate(
-                            trading_pair=tracked_order.trading_pair,
-                            update_timestamp=event_message["E"] * 1e-3,
-                            new_state=CONSTANTS.ORDER_STATE[event_message["X"]],
-                            client_order_id=client_order_id,
-                            exchange_order_id=str(event_message["i"]),
-                        )
-                        self._order_tracker.process_order_update(order_update=order_update)
-
-                elif event_type == "outboundAccountPosition":
-                    balances = event_message["B"]
-                    for balance_entry in balances:
-                        asset_name = balance_entry["a"]
-                        free_balance = Decimal(balance_entry["f"])
-                        total_balance = Decimal(balance_entry["f"]) + Decimal(balance_entry["l"])
-                        self._account_available_balances[asset_name] = free_balance
-                        self._account_balances[asset_name] = total_balance
-
-            except asyncio.CancelledError:
-                raise
-            except Exception:
-                self.logger().error("Unexpected error in user stream listener loop.", exc_info=True)
-                await self._sleep(5.0)
-
-    async def _update_order_fills_from_trades(self):
-        """
-        This is intended to be a backup measure to get filled events with trade ID for orders,
-        in case Binance's user stream events are not working.
-        NOTE: It is not required to copy this functionality in other connectors.
-        This is separated from _update_order_status which only updates the order status without producing filled
-        events, since Binance's get order endpoint does not return trade IDs.
-        The minimum poll interval for order status is 10 seconds.
-        """
-        small_interval_last_tick = self._last_poll_timestamp / self.UPDATE_ORDER_STATUS_MIN_INTERVAL
-        small_interval_current_tick = self.current_timestamp / self.UPDATE_ORDER_STATUS_MIN_INTERVAL
-        long_interval_last_tick = self._last_poll_timestamp / self.LONG_POLL_INTERVAL
-        long_interval_current_tick = self.current_timestamp / self.LONG_POLL_INTERVAL
-
-        if (long_interval_current_tick > long_interval_last_tick
-            or (self.in_flight_orders and small_interval_current_tick > small_interval_last_tick)):
-            query_time = int(self._last_trades_poll_binance_timestamp * 1e3)
-            self._last_trades_poll_binance_timestamp = self._time_synchronizer.time()
-            order_by_exchange_id_map = {}
-            for order in self._order_tracker.all_fillable_orders.values():
-                order_by_exchange_id_map[order.exchange_order_id] = order
-
-            tasks = []
-            trading_pairs = self.trading_pairs
-            for trading_pair in trading_pairs:
-                params = {
-                    "symbol": await self.exchange_symbol_associated_to_pair(trading_pair=trading_pair)
-                }
-                if self._last_poll_timestamp > 0:
-                    params["startTime"] = query_time
-                tasks.append(self._api_get(
-                    path_url=CONSTANTS.MY_TRADES_PATH_URL,
-                    params=params,
-                    is_auth_required=True))
-
-            self.logger().debug(f"Polling for order fills of {len(tasks)} trading pairs.")
-            results = await safe_gather(*tasks, return_exceptions=True)
-
-            for trades, trading_pair in zip(results, trading_pairs):
-
-                if isinstance(trades, Exception):
-                    self.logger().network(
-                        f"Error fetching trades update for the order {trading_pair}: {trades}.",
-                        app_warning_msg=f"Failed to fetch trade update for {trading_pair}."
-                    )
-                    continue
-                for trade in trades:
-                    exchange_order_id = str(trade["orderId"])
-                    if exchange_order_id in order_by_exchange_id_map:
-                        # This is a fill for a tracked order
-                        tracked_order = order_by_exchange_id_map[exchange_order_id]
-                        fee = TradeFeeBase.new_spot_fee(
-                            fee_schema=self.trade_fee_schema(),
-                            trade_type=tracked_order.trade_type,
-                            percent_token=trade["commissionAsset"],
-                            flat_fees=[TokenAmount(amount=Decimal(trade["commission"]), token=trade["commissionAsset"])]
-                        )
-                        trade_update = TradeUpdate(
-                            trade_id=str(trade["id"]),
-                            client_order_id=tracked_order.client_order_id,
-                            exchange_order_id=exchange_order_id,
-                            trading_pair=trading_pair,
-                            fee=fee,
-                            fill_base_amount=Decimal(trade["qty"]),
-                            fill_quote_amount=Decimal(trade["quoteQty"]),
-                            fill_price=Decimal(trade["price"]),
-                            fill_timestamp=trade["time"] * 1e-3,
-                        )
-                        self._order_tracker.process_trade_update(trade_update)
-                    elif self.is_confirmed_new_order_filled_event(str(trade["id"]), exchange_order_id, trading_pair):
-                        # This is a fill of an order registered in the DB but not tracked any more
-                        self._current_trade_fills.add(TradeFillOrderDetails(
-                            market=self.display_name,
-                            exchange_trade_id=str(trade["id"]),
-                            symbol=trading_pair))
-                        self.trigger_event(
-                            MarketEvent.OrderFilled,
-                            OrderFilledEvent(
-                                timestamp=float(trade["time"]) * 1e-3,
-                                order_id=self._exchange_order_ids.get(str(trade["orderId"]), None),
-                                trading_pair=trading_pair,
-                                trade_type=TradeType.BUY if trade["isBuyer"] else TradeType.SELL,
-                                order_type=OrderType.LIMIT_MAKER if trade["isMaker"] else OrderType.LIMIT,
-                                price=Decimal(trade["price"]),
-                                amount=Decimal(trade["qty"]),
-                                trade_fee=DeductedFromReturnsTradeFee(
-                                    flat_fees=[
-                                        TokenAmount(
-                                            trade["commissionAsset"],
-                                            Decimal(trade["commission"])
-                                        )
-                                    ]
-                                ),
-                                exchange_trade_id=str(trade["id"])
-                            ))
-                        self.logger().info(f"Recreating missing trade in TradeFill: {trade}")
-
-    async def _all_trade_updates_for_order(self, order: InFlightOrder) -> List[TradeUpdate]:
-        trade_updates = []
-
-        if order.exchange_order_id is not None:
-            exchange_order_id = int(order.exchange_order_id)
-            trading_pair = await self.exchange_symbol_associated_to_pair(trading_pair=order.trading_pair)
-            all_fills_response = await self._api_get(
-                path_url=CONSTANTS.MY_TRADES_PATH_URL,
-                params={
-                    "symbol": trading_pair,
-                    "orderId": exchange_order_id
-                },
-                is_auth_required=True,
-                limit_id=CONSTANTS.MY_TRADES_PATH_URL)
-
-            for trade in all_fills_response:
-                exchange_order_id = str(trade["orderId"])
-                fee = TradeFeeBase.new_spot_fee(
-                    fee_schema=self.trade_fee_schema(),
-                    trade_type=order.trade_type,
-                    percent_token=trade["commissionAsset"],
-                    flat_fees=[TokenAmount(amount=Decimal(trade["commission"]), token=trade["commissionAsset"])]
-                )
-                trade_update = TradeUpdate(
-                    trade_id=str(trade["id"]),
-                    client_order_id=order.client_order_id,
-                    exchange_order_id=exchange_order_id,
-                    trading_pair=trading_pair,
-                    fee=fee,
-                    fill_base_amount=Decimal(trade["qty"]),
-                    fill_quote_amount=Decimal(trade["quoteQty"]),
-                    fill_price=Decimal(trade["price"]),
-                    fill_timestamp=trade["time"] * 1e-3,
-                )
-                trade_updates.append(trade_update)
-
-        return trade_updates
-
-    async def _request_order_status(self, tracked_order: InFlightOrder) -> OrderUpdate:
-        trading_pair = await self.exchange_symbol_associated_to_pair(trading_pair=tracked_order.trading_pair)
-        updated_order_data = await self._api_get(
-            path_url=CONSTANTS.ORDER_PATH_URL,
-            params={
-                "symbol": trading_pair,
-                "origClientOrderId": tracked_order.client_order_id},
-            is_auth_required=True)
-
-        new_state = CONSTANTS.ORDER_STATE[updated_order_data["status"]]
-
-        order_update = OrderUpdate(
-            client_order_id=tracked_order.client_order_id,
-            exchange_order_id=str(updated_order_data["orderId"]),
-            trading_pair=tracked_order.trading_pair,
-            update_timestamp=updated_order_data["updateTime"] * 1e-3,
-            new_state=new_state,
-        )
-
-        return order_update
-
-    async def _update_balances(self):
-        local_asset_names = set(self._account_balances.keys())
-        remote_asset_names = set()
-
-        account_info = await self._api_get(
-            path_url=CONSTANTS.ACCOUNTS_PATH_URL,
-            is_auth_required=True)
-
-        balances = account_info["balances"]
-        for balance_entry in balances:
-            asset_name = balance_entry["asset"]
-            free_balance = Decimal(balance_entry["free"])
-            total_balance = Decimal(balance_entry["free"]) + Decimal(balance_entry["locked"])
-            self._account_available_balances[asset_name] = free_balance
-            self._account_balances[asset_name] = total_balance
-            remote_asset_names.add(asset_name)
-
-        asset_names_to_remove = local_asset_names.difference(remote_asset_names)
-        for asset_name in asset_names_to_remove:
-            del self._account_available_balances[asset_name]
-            del self._account_balances[asset_name]
-
-    def _initialize_trading_pair_symbols_from_exchange_info(self, exchange_info: Dict[str, Any]):
-        mapping = bidict()
-        for symbol_data in filter(binance_utils.is_exchange_information_valid, exchange_info["symbols"]):
-            mapping[symbol_data["symbol"]] = combine_to_hb_trading_pair(base=symbol_data["baseAsset"],
-                                                                        quote=symbol_data["quoteAsset"])
-        self._set_trading_pair_symbol_map(mapping)
->>>>>>> dd0e3811
+        raise Exception("get last traded price not yet implemented")