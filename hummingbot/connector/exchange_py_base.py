import asyncio
import copy
import logging
from abc import ABC, abstractmethod
from decimal import Decimal
from typing import TYPE_CHECKING, Any, AsyncIterable, Dict, List, Optional, Tuple

from async_timeout import timeout

from hummingbot.connector.client_order_tracker import ClientOrderTracker
from hummingbot.connector.constants import MINUTE, TWELVE_HOURS, s_decimal_0, s_decimal_NaN
from hummingbot.connector.exchange_base import ExchangeBase
from hummingbot.connector.time_synchronizer import TimeSynchronizer
from hummingbot.connector.trading_rule import TradingRule
from hummingbot.connector.utils import get_new_client_order_id
from hummingbot.core.api_throttler.async_throttler import AsyncThrottler
from hummingbot.core.api_throttler.data_types import RateLimit
from hummingbot.core.data_type.cancellation_result import CancellationResult
from hummingbot.core.data_type.common import OrderType, TradeType
from hummingbot.core.data_type.in_flight_order import InFlightOrder, OrderState, OrderUpdate, TradeUpdate
from hummingbot.core.data_type.limit_order import LimitOrder
from hummingbot.core.data_type.order_book import OrderBook
from hummingbot.core.data_type.order_book_tracker import OrderBookTracker
from hummingbot.core.data_type.order_book_tracker_data_source import OrderBookTrackerDataSource
from hummingbot.core.data_type.trade_fee import AddedToCostTradeFee
from hummingbot.core.data_type.user_stream_tracker import UserStreamTracker
from hummingbot.core.data_type.user_stream_tracker_data_source import UserStreamTrackerDataSource
from hummingbot.core.network_iterator import NetworkStatus
from hummingbot.core.utils.async_utils import safe_ensure_future, safe_gather
from hummingbot.core.web_assistant.auth import AuthBase
from hummingbot.core.web_assistant.connections.data_types import RESTMethod
from hummingbot.core.web_assistant.web_assistants_factory import WebAssistantsFactory
from hummingbot.logger import HummingbotLogger

if TYPE_CHECKING:
    from hummingbot.client.config.config_helpers import ClientConfigAdapter


class ExchangePyBase(ExchangeBase, ABC):
    _logger = None

    SHORT_POLL_INTERVAL = 5.0
    LONG_POLL_INTERVAL = 120.0
    TRADING_RULES_INTERVAL = 30 * MINUTE
    TRADING_FEES_INTERVAL = TWELVE_HOURS
    TICK_INTERVAL_LIMIT = 60.0

    def __init__(self, client_config_map: "ClientConfigAdapter"):
        super().__init__(client_config_map)

        self._last_poll_timestamp = 0
        self._last_timestamp = 0
        self._trading_rules = {}
        self._trading_fees = {}

        self._status_polling_task: Optional[asyncio.Task] = None
        self._user_stream_tracker_task: Optional[asyncio.Task] = None
        self._user_stream_event_listener_task: Optional[asyncio.Task] = None
        self._trading_rules_polling_task: Optional[asyncio.Task] = None
        self._trading_fees_polling_task: Optional[asyncio.Task] = None
        self._lost_orders_update_task: Optional[asyncio.Task] = None

        self._time_synchronizer = TimeSynchronizer()
        self._throttler = AsyncThrottler(
            rate_limits=self.rate_limits_rules,
            limits_share_percentage=client_config_map.rate_limits_share_pct)
        self._poll_notifier = asyncio.Event()

        # init Auth and Api factory
        self._auth: AuthBase = self.authenticator
        self._web_assistants_factory: WebAssistantsFactory = self._create_web_assistants_factory()

        # init OrderBook Data Source and Tracker
        self._orderbook_ds: OrderBookTrackerDataSource = self._create_order_book_data_source()
        self._set_order_book_tracker(self._create_order_book_tracker())

        # init UserStream Data Source and Tracker
        self._user_stream_tracker = self._create_user_stream_tracker()

        self._order_tracker: ClientOrderTracker = ClientOrderTracker(connector=self)

    @classmethod
    def logger(cls) -> HummingbotLogger:
        if cls._logger is None:
            cls._logger = logging.getLogger(HummingbotLogger.logger_name_for_class(cls))
        return cls._logger

    @property
    @abstractmethod
    def name(self) -> str:
        raise NotImplementedError

    @property
    @abstractmethod
    def authenticator(self) -> AuthBase:
        raise NotImplementedError

    @property
    @abstractmethod
    def rate_limits_rules(self) -> List[RateLimit]:
        raise NotImplementedError

    @property
    @abstractmethod
    def domain(self) -> str:
        raise NotImplementedError

    @property
    @abstractmethod
    def client_order_id_max_length(self) -> int:
        raise NotImplementedError

    @property
    @abstractmethod
    def client_order_id_prefix(self) -> str:
        raise NotImplementedError

    @property
    @abstractmethod
    def trading_rules_request_path(self) -> str:
        raise NotImplementedError

    @property
    @abstractmethod
    def trading_pairs_request_path(self) -> str:
        raise NotImplementedError

    @property
    @abstractmethod
    def check_network_request_path(self) -> str:
        raise NotImplementedError

    @property
    @abstractmethod
    def trading_pairs(self) -> List[str]:
        raise NotImplementedError

    @property
    @abstractmethod
    def is_cancel_request_in_exchange_synchronous(self) -> bool:
        raise NotImplementedError

    @property
    @abstractmethod
    def is_trading_required(self) -> bool:
        raise NotImplementedError

    @property
    def order_books(self) -> Dict[str, OrderBook]:
        return self.order_book_tracker.order_books

    @property
    def in_flight_orders(self) -> Dict[str, InFlightOrder]:
        return self._order_tracker.active_orders

    @property
    def trading_rules(self) -> Dict[str, TradingRule]:
        return self._trading_rules

    @property
    def limit_orders(self) -> List[LimitOrder]:
        return [
            in_flight_order.to_limit_order()
            for in_flight_order in self.in_flight_orders.values()
        ]

    @property
    def status_dict(self) -> Dict[str, bool]:
        return {
            "symbols_mapping_initialized": self.trading_pair_symbol_map_ready(),
            "order_books_initialized": self.order_book_tracker.ready,
            "account_balance": not self.is_trading_required or len(self._account_balances) > 0,
            "trading_rule_initialized": len(self._trading_rules) > 0 if self.is_trading_required else True,
            "user_stream_initialized": self._is_user_stream_initialized(),
        }

    @property
    def ready(self) -> bool:
        """
        Returns True if the connector is ready to operate (all connections established with the exchange). If it is
        not ready it returns False.
        """
        return all(self.status_dict.values())

    @property
    def name_cap(self) -> str:
        return self.name.capitalize()

    @property
    def tracking_states(self) -> Dict[str, any]:
        """
        Returns a dictionary associating current active orders client id to their JSON representation
        """
        return {
            key: value.to_json()
            for key, value in self.in_flight_orders.items()
            if not value.is_done
        }

    @abstractmethod
    def supported_order_types(self) -> List[OrderType]:
        raise NotImplementedError

    @abstractmethod
    def _is_request_exception_related_to_time_synchronizer(self, request_exception: Exception) -> bool:
        raise NotImplementedError

    # === Price logic ===

    def get_order_price_quantum(self, trading_pair: str, price: Decimal) -> Decimal:
        """
        Used by quantize_order_price() in _create_order()
        Returns a price step, a minimum price increment for a given trading pair.

        :param trading_pair: the trading pair to check for market conditions
        :param price: the starting point price
        """
        trading_rule = self._trading_rules[trading_pair]
        return Decimal(trading_rule.min_price_increment)

    def get_order_size_quantum(self, trading_pair: str, order_size: Decimal) -> Decimal:
        """
        Used by quantize_order_price() in _create_order()
        Returns an order amount step, a minimum amount increment for a given trading pair.

        :param trading_pair: the trading pair to check for market conditions
        :param order_size: the starting point order price
        """
        trading_rule = self._trading_rules[trading_pair]
        return Decimal(trading_rule.min_base_amount_increment)

    def quantize_order_amount(self, trading_pair: str, amount: Decimal, price: Decimal = s_decimal_0) -> Decimal:
        """
        Applies the trading rules to calculate the correct order amount for the market

        :param trading_pair: the token pair for which the order will be created
        :param amount: the intended amount for the order
        :param price: the intended price for the order

        :return: the quantized order amount after applying the trading rules
        """
        trading_rule = self._trading_rules[trading_pair]
        quantized_amount: Decimal = super().quantize_order_amount(trading_pair, amount)

        # Check against min_order_size and min_notional_size. If not passing either check, return 0.
        if quantized_amount < trading_rule.min_order_size:
            return s_decimal_0

        if price == s_decimal_0:
            current_price: Decimal = self.get_price(trading_pair, False)
            notional_size = current_price * quantized_amount
        else:
            notional_size = price * quantized_amount

        # Add 1% as a safety factor in case the prices changed while making the order.
        if notional_size < trading_rule.min_notional_size * Decimal("1.01"):
            return s_decimal_0
        return quantized_amount

    def get_order_book(self, trading_pair: str) -> OrderBook:
        """
        Returns the current order book for a particular market

        :param trading_pair: the pair of tokens for which the order book should be retrieved
        """
        if trading_pair not in self.order_book_tracker.order_books:
            raise ValueError(f"No order book exists for '{trading_pair}'.")
        return self.order_book_tracker.order_books[trading_pair]

    def tick(self, timestamp: float):
        """
        Includes the logic that has to be processed every time a new tick happens in the bot. Particularly it enables
        the execution of the status update polling loop using an event.
        """
        last_user_stream_message_time = (
            0 if self._user_stream_tracker is None else self._user_stream_tracker.last_recv_time
        )
        last_recv_diff = timestamp - last_user_stream_message_time
        poll_interval = (self.SHORT_POLL_INTERVAL
                         if last_recv_diff > self.TICK_INTERVAL_LIMIT
                         else self.LONG_POLL_INTERVAL)
        last_tick = int(self._last_timestamp / poll_interval)
        current_tick = int(timestamp / poll_interval)
        if current_tick > last_tick:
            self._poll_notifier.set()
        self._last_timestamp = timestamp

    # === Orders placing ===

    def buy(self,
            trading_pair: str,
            amount: Decimal,
            order_type=OrderType.LIMIT,
            price: Decimal = s_decimal_NaN,
            **kwargs) -> str:
        """
        Creates a promise to create a buy order using the parameters

        :param trading_pair: the token pair to operate with
        :param amount: the order amount
        :param order_type: the type of order to create (MARKET, LIMIT, LIMIT_MAKER)
        :param price: the order price

        :return: the id assigned by the connector to the order (the client id)
        """
        order_id = get_new_client_order_id(
            is_buy=True,
            trading_pair=trading_pair,
            hbot_order_id_prefix=self.client_order_id_prefix,
            max_id_len=self.client_order_id_max_length
        )
        safe_ensure_future(self._create_order(
            trade_type=TradeType.BUY,
            order_id=order_id,
            trading_pair=trading_pair,
            amount=amount,
            order_type=order_type,
            price=price,
            **kwargs))
        return order_id

    def sell(self,
             trading_pair: str,
             amount: Decimal,
             order_type: OrderType = OrderType.LIMIT,
             price: Decimal = s_decimal_NaN,
             **kwargs) -> str:
        """
        Creates a promise to create a sell order using the parameters.
        :param trading_pair: the token pair to operate with
        :param amount: the order amount
        :param order_type: the type of order to create (MARKET, LIMIT, LIMIT_MAKER)
        :param price: the order price
        :return: the id assigned by the connector to the order (the client id)
        """
        order_id = get_new_client_order_id(
            is_buy=False,
            trading_pair=trading_pair,
            hbot_order_id_prefix=self.client_order_id_prefix,
            max_id_len=self.client_order_id_max_length
        )
        safe_ensure_future(self._create_order(
            trade_type=TradeType.SELL,
            order_id=order_id,
            trading_pair=trading_pair,
            amount=amount,
            order_type=order_type,
            price=price,
            **kwargs))
        return order_id

    def get_fee(self,
                base_currency: str,
                quote_currency: str,
                order_type: OrderType,
                order_side: TradeType,
                amount: Decimal,
                price: Decimal = s_decimal_NaN,
                is_maker: Optional[bool] = None) -> AddedToCostTradeFee:
        """
        Calculates the fee to pay based on the fee information provided by the exchange for
        the account and the token pair. If exchange info is not available it calculates the estimated
        fee an order would pay based on the connector configuration.

        :param base_currency: the order base currency
        :param quote_currency: the order quote currency
        :param order_type: the type of order (MARKET, LIMIT, LIMIT_MAKER)
        :param order_side: if the order is for buying or selling
        :param amount: the order amount
        :param price: the order price
        :param is_maker: True if the order is a maker order, False if it is a taker order

        :return: the calculated or estimated fee
        """
        return self._get_fee(base_currency, quote_currency, order_type, order_side, amount, price, is_maker)

    def cancel(self, trading_pair: str, order_id: str):
        """
        Creates a promise to cancel an order in the exchange

        :param trading_pair: the trading pair the order to cancel operates with
        :param order_id: the client id of the order to cancel

        :return: the client id of the order to cancel
        """
        safe_ensure_future(self._execute_cancel(trading_pair, order_id))
        return order_id

    async def cancel_all(self, timeout_seconds: float) -> List[CancellationResult]:
        """
        Cancels all currently active orders. The cancellations are performed in parallel tasks.

        :param timeout_seconds: the maximum time (in seconds) the cancel logic should run

        :return: a list of CancellationResult instances, one for each of the orders to be cancelled
        """
        incomplete_orders = [o for o in self.in_flight_orders.values() if not o.is_done]
        tasks = [self._execute_cancel(o.trading_pair, o.client_order_id) for o in incomplete_orders]
        order_id_set = set([o.client_order_id for o in incomplete_orders])
        successful_cancellations = []

        try:
            async with timeout(timeout_seconds):
                cancellation_results = await safe_gather(*tasks, return_exceptions=True)
                for cr in cancellation_results:
                    if isinstance(cr, Exception):
                        continue
                    client_order_id = cr
                    if client_order_id is not None:
                        order_id_set.remove(client_order_id)
                        successful_cancellations.append(CancellationResult(client_order_id, True))
        except Exception as e:
            self.logger().network(
                f"Unexpected error cancelling orders. {e}",
                exc_info=True,
                app_warning_msg="Failed to cancel order. Check API key and network connection."
            )
        failed_cancellations = [CancellationResult(oid, False) for oid in order_id_set]
        return successful_cancellations + failed_cancellations

    async def _create_order(self,
                            trade_type: TradeType,
                            order_id: str,
                            trading_pair: str,
                            amount: Decimal,
                            order_type: OrderType,
                            price: Optional[Decimal] = None,
                            **kwargs):
        """
        Creates an order in the exchange using the parameters to configure it

        :param trade_type: the side of the order (BUY of SELL)
        :param order_id: the id that should be assigned to the order (the client id)
        :param trading_pair: the token pair to operate with
        :param amount: the order amount
        :param order_type: the type of order to create (MARKET, LIMIT, LIMIT_MAKER)
        :param price: the order price
        """
        exchange_order_id = ""
        trading_rule = self._trading_rules[trading_pair]

        if order_type in [OrderType.LIMIT, OrderType.LIMIT_MAKER]:
            price = self.quantize_order_price(trading_pair, price)
            quantize_amount_price = Decimal("0") if price.is_nan() else price
            amount = self.quantize_order_amount(trading_pair=trading_pair, amount=amount, price=quantize_amount_price)
        else:
            amount = self.quantize_order_amount(trading_pair=trading_pair, amount=amount)

        self.start_tracking_order(
            order_id=order_id,
            exchange_order_id=None,
            trading_pair=trading_pair,
            order_type=order_type,
            trade_type=trade_type,
            price=price,
            amount=amount,
            **kwargs,
        )

        if order_type not in self.supported_order_types():
            self.logger().error(f"{order_type} is not in the list of supported order types")
            self._update_order_after_failure(order_id=order_id, trading_pair=trading_pair)
            return

        if amount < trading_rule.min_order_size:
            self.logger().warning(f"{trade_type.name.title()} order amount {amount} is lower than the minimum order"
                                  f" size {trading_rule.min_order_size}. The order will not be created.")
            self._update_order_after_failure(order_id=order_id, trading_pair=trading_pair)
            return
        if price is not None and amount * price < trading_rule.min_notional_size:
            self.logger().warning(f"{trade_type.name.title()} order notional {amount * price} is lower than the "
                                  f"minimum notional size {trading_rule.min_notional_size}. "
                                  "The order will not be created.")
            self._update_order_after_failure(order_id=order_id, trading_pair=trading_pair)
            return

        try:
            exchange_order_id, update_timestamp = await self._place_order(
                order_id=order_id,
                trading_pair=trading_pair,
                amount=amount,
                trade_type=trade_type,
                order_type=order_type,
                price=price,
                **kwargs,
            )

            order_update: OrderUpdate = OrderUpdate(
                client_order_id=order_id,
                exchange_order_id=exchange_order_id,
                trading_pair=trading_pair,
                update_timestamp=update_timestamp,
                new_state=OrderState.OPEN,
            )
            self._order_tracker.process_order_update(order_update)

        except asyncio.CancelledError:
            raise
        except Exception:
            self.logger().network(
                f"Error submitting {trade_type.name.lower()} {order_type.name.upper()} order to {self.name_cap} for "
                f"{amount} {trading_pair} {price}.",
                exc_info=True,
                app_warning_msg=f"Failed to submit buy order to {self.name_cap}. Check API key and network connection."
            )
            self._update_order_after_failure(order_id=order_id, trading_pair=trading_pair)
        return order_id, exchange_order_id

    def _update_order_after_failure(self, order_id: str, trading_pair: str):
        order_update: OrderUpdate = OrderUpdate(
            client_order_id=order_id,
            trading_pair=trading_pair,
            update_timestamp=self.current_timestamp,
            new_state=OrderState.FAILED,
        )
        self._order_tracker.process_order_update(order_update)

    async def _execute_order_cancel(self, order: InFlightOrder) -> str:
        try:
            cancelled = await self._place_cancel(order.client_order_id, order)
            if cancelled:
                order_update: OrderUpdate = OrderUpdate(
                    client_order_id=order.client_order_id,
                    trading_pair=order.trading_pair,
                    update_timestamp=self.current_timestamp,
                    new_state=(OrderState.CANCELED
                               if self.is_cancel_request_in_exchange_synchronous
                               else OrderState.PENDING_CANCEL),
                )
                self._order_tracker.process_order_update(order_update)
                return order.client_order_id
        except asyncio.CancelledError:
            raise
        except asyncio.TimeoutError:
            # Binance does not allow cancels with the client/user order id
            # so log a warning and wait for the creation of the order to complete
            self.logger().warning(
                f"Failed to cancel the order {order.client_order_id} because it does not have an exchange order id yet")
            await self._order_tracker.process_order_not_found(order.client_order_id)
        except Exception:
            self.logger().error(
                f"Failed to cancel order {order.client_order_id}", exc_info=True)

    async def _execute_cancel(self, trading_pair: str, order_id: str) -> str:
        """
        Requests the exchange to cancel an active order

        :param trading_pair: the trading pair the order to cancel operates with
        :param order_id: the client id of the order to cancel
        """
        result = None
        tracked_order = self._order_tracker.fetch_tracked_order(order_id)
        if tracked_order is not None:
            result = await self._execute_order_cancel(order=tracked_order)

        return result

    # === Order Tracking ===

    def restore_tracking_states(self, saved_states: Dict[str, Any]):
        """
        Restore in-flight orders from saved tracking states, this is st the connector can pick up on where it left off
        when it disconnects.

        :param saved_states: The saved tracking_states.
        """
        self._order_tracker.restore_tracking_states(tracking_states=saved_states)

    def start_tracking_order(self,
                             order_id: str,
                             exchange_order_id: Optional[str],
                             trading_pair: str,
                             trade_type: TradeType,
                             price: Decimal,
                             amount: Decimal,
                             order_type: OrderType,
                             **kwargs):
        """
        Starts tracking an order by adding it to the order tracker.

        :param order_id: the order identifier
        :param exchange_order_id: the identifier for the order in the exchange
        :param trading_pair: the token pair for the operation
        :param trade_type: the type of order (buy or sell)
        :param price: the price for the order
        :param amount: the amount for the order
        :param order_type: type of execution for the order (MARKET, LIMIT, LIMIT_MAKER)
        """
        self._order_tracker.start_tracking_order(
            InFlightOrder(
                client_order_id=order_id,
                exchange_order_id=exchange_order_id,
                trading_pair=trading_pair,
                order_type=order_type,
                trade_type=trade_type,
                amount=amount,
                price=price,
                creation_timestamp=self.current_timestamp
            )
        )

    def stop_tracking_order(self, order_id: str):
        """
        Stops tracking an order

        :param order_id: The id of the order that will not be tracked any more
        """
        self._order_tracker.stop_tracking_order(client_order_id=order_id)

    async def _sleep(self, delay: float):
        await asyncio.sleep(delay)

    # === Implementation-specific methods ===

    @abstractmethod
    async def _place_cancel(self, order_id: str, tracked_order: InFlightOrder):
        raise NotImplementedError

    @abstractmethod
    async def _place_order(self,
                           order_id: str,
                           trading_pair: str,
                           amount: Decimal,
                           trade_type: TradeType,
                           order_type: OrderType,
                           price: Decimal,
                           **kwargs,
                           ) -> Tuple[str, float]:
        raise NotImplementedError

    @abstractmethod
    def _get_fee(self,
                 base_currency: str,
                 quote_currency: str,
                 order_type: OrderType,
                 order_side: TradeType,
                 amount: Decimal,
                 price: Decimal = s_decimal_NaN,
                 is_maker: Optional[bool] = None) -> AddedToCostTradeFee:
        raise NotImplementedError

    # === Network-API-related code ===

    # overridden in implementation of exchanges
    #
    web_utils = None

    async def start_network(self):
        """
        Start all required tasks to update the status of the connector. Those tasks include:
        - The order book tracker
        - The polling loops to update the trading rules and trading fees
        - The polling loop to update order status and balance status using REST API (backup for main update process)
        - The background task to process the events received through the user stream tracker (websocket connection)
        """
        self._stop_network()
        self.order_book_tracker.start()
        self._trading_rules_polling_task = safe_ensure_future(self._trading_rules_polling_loop())
        self._trading_fees_polling_task = safe_ensure_future(self._trading_fees_polling_loop())
        if self.is_trading_required:
            self._status_polling_task = safe_ensure_future(self._status_polling_loop())
            self._user_stream_tracker_task = self._create_user_stream_tracker_task()
            self._user_stream_event_listener_task = safe_ensure_future(self._user_stream_event_listener())
            self._lost_orders_update_task = safe_ensure_future(self._lost_orders_update_polling_loop())

    async def stop_network(self):
        """
        This function is executed when the connector is stopped. It perform a general cleanup and stops all background
        tasks that require the connection with the exchange to work.
        """
        self._stop_network()

    async def check_network(self) -> NetworkStatus:
        """
        Checks connectivity with the exchange using the API
        """
        try:
            await self._api_get(path_url=self.check_network_request_path)
        except asyncio.CancelledError:
            raise
        except Exception:
            return NetworkStatus.NOT_CONNECTED
        return NetworkStatus.CONNECTED

    def _stop_network(self):
        # Resets timestamps and events for status_polling_loop
        self._last_poll_timestamp = 0
        self._last_timestamp = 0
        self._poll_notifier = asyncio.Event()

        self.order_book_tracker.stop()
        if self._status_polling_task is not None:
            self._status_polling_task.cancel()
            self._status_polling_task = None
        if self._trading_rules_polling_task is not None:
            self._trading_rules_polling_task.cancel()
            self._trading_rules_polling_task = None
        if self._trading_fees_polling_task is not None:
            self._trading_fees_polling_task.cancel()
            self._trading_fees_polling_task = None
        if self._user_stream_tracker_task is not None:
            self._user_stream_tracker_task.cancel()
            self._user_stream_tracker_task = None
        if self._user_stream_event_listener_task is not None:
            self._user_stream_event_listener_task.cancel()
            self._user_stream_event_listener_task = None
        if self._lost_orders_update_task is not None:
            self._lost_orders_update_task.cancel()
            self._lost_orders_update_task = None

    # === loops and sync related methods ===
    #
    async def _trading_rules_polling_loop(self):
        """
        Updates the trading rules by requesting the latest definitions from the exchange.
        Executes regularly every 30 minutes
        """
        while True:
            try:
                await safe_gather(self._update_trading_rules())
                await self._sleep(self.TRADING_RULES_INTERVAL)
            except NotImplementedError:
                raise
            except asyncio.CancelledError:
                raise
            except Exception:
                self.logger().network(
                    "Unexpected error while fetching trading rules.", exc_info=True,
                    app_warning_msg=f"Could not fetch new trading rules from {self.name_cap}"
                                    " Check network connection.")
                await self._sleep(0.5)

    async def _trading_fees_polling_loop(self):
        """
        Only some exchanges provide a fee endpoint.
        If _update_trading_fees() is not defined, we just exit the loop
        """
        while True:
            try:
                await safe_gather(self._update_trading_fees())
                await self._sleep(self.TRADING_FEES_INTERVAL)
            except NotImplementedError:
                raise
            except asyncio.CancelledError:
                raise
            except Exception:
                self.logger().network(
                    "Unexpected error while fetching trading fees.", exc_info=True,
                    app_warning_msg=f"Could not fetch new trading fees from {self.name_cap}."
                                    " Check network connection.")
                await self._sleep(0.5)

    async def _status_polling_loop(self):
        """
        Performs all required operation to keep the connector updated and synchronized with the exchange.
        It contains the backup logic to update status using API requests in case the main update source
        (the user stream data source websocket) fails.
        It also updates the time synchronizer. This is necessary because the exchange requires
        the time of the client to be the same as the time in the exchange.
        Executes when the _poll_notifier event is enabled by the `tick` function.
        """
        while True:
            try:
                await self._poll_notifier.wait()
                await self._update_time_synchronizer()

                # the following method is implementation-specific
                await self._status_polling_loop_fetch_updates()

                self._last_poll_timestamp = self.current_timestamp
                self._poll_notifier = asyncio.Event()
            except asyncio.CancelledError:
                raise
            except NotImplementedError:
                raise
            except Exception:
                self.logger().network(
                    "Unexpected error while fetching account updates.",
                    exc_info=True,
                    app_warning_msg=f"Could not fetch account updates from {self.name_cap}. "
                                    "Check API key and network connection.")
                await self._sleep(0.5)

    async def _update_time_synchronizer(self, pass_on_non_cancelled_error: bool = False):
        try:
            await self._time_synchronizer.update_server_time_offset_with_time_provider(
                time_provider=self.web_utils.get_current_server_time(
                    throttler=self._throttler,
                    domain=self.domain,
                )
            )
        except asyncio.CancelledError:
            raise
        except Exception:
            if not pass_on_non_cancelled_error:
                self.logger().exception(f"Error requesting time from {self.name_cap} server")
                raise

    async def _lost_orders_update_polling_loop(self):
        """
        This loop regularly executes the update of lost orders, to keep receiving any new order fill or status change
        until we are totally sure the order is no longer alive in the exchange
        """
        while True:
            try:
                await self._cancel_lost_orders()
                await self._update_lost_orders_status()
                await self._sleep(self.SHORT_POLL_INTERVAL)
            except NotImplementedError:
                raise
            except asyncio.CancelledError:
                raise
            except Exception:
                self.logger().exception("Unexpected error while updating the time synchronizer")
                await self._sleep(0.5)

    async def _iter_user_event_queue(self) -> AsyncIterable[Dict[str, any]]:
        """
        Called by _user_stream_event_listener.
        """
        while True:
            try:
                yield await self._user_stream_tracker.user_stream.get()
            except asyncio.CancelledError:
                raise
            except Exception:
                self.logger().exception("Error while reading user events queue. Retrying in 1s.")
                await self._sleep(1.0)

    def _is_user_stream_initialized(self):
        return self._user_stream_tracker.data_source.last_recv_time > 0 or not self.is_trading_required

<<<<<<< HEAD
    def _create_order_book_tracker(self):
        return OrderBookTracker(
            data_source=self._orderbook_ds,
            trading_pairs=self.trading_pairs,
            domain=self.domain
        )

=======
>>>>>>> 31d0e366
    def _create_user_stream_tracker(self):
        return UserStreamTracker(data_source=self._create_user_stream_data_source())

    def _create_user_stream_tracker_task(self):
        return safe_ensure_future(self._user_stream_tracker.start())

    # === Exchange / Trading logic methods that call the API ===

    async def _update_trading_rules(self):
        exchange_info = await self._api_get(path_url=self.trading_rules_request_path)
        trading_rules_list = await self._format_trading_rules(exchange_info)
        self._trading_rules.clear()
        for trading_rule in trading_rules_list:
            self._trading_rules[trading_rule.trading_pair] = trading_rule
        self._initialize_trading_pair_symbols_from_exchange_info(exchange_info=exchange_info)

    async def _api_get(self, *args, **kwargs):
        kwargs["method"] = RESTMethod.GET
        return await self._api_request(*args, **kwargs)

    async def _api_post(self, *args, **kwargs):
        kwargs["method"] = RESTMethod.POST
        return await self._api_request(*args, **kwargs)

    async def _api_put(self, *args, **kwargs):
        kwargs["method"] = RESTMethod.PUT
        return await self._api_request(*args, **kwargs)

    async def _api_delete(self, *args, **kwargs):
        kwargs["method"] = RESTMethod.DELETE
        return await self._api_request(*args, **kwargs)

    async def _api_request_url(self, path_url: str, is_auth_required: bool = False) -> str:
        if is_auth_required:
            url = self.web_utils.private_rest_url(path_url, domain=self.domain)
        else:
            url = self.web_utils.public_rest_url(path_url, domain=self.domain)

        return url

    async def _api_request(
            self,
            path_url,
            overwrite_url: Optional[str] = None,
            method: RESTMethod = RESTMethod.GET,
            params: Optional[Dict[str, Any]] = None,
            data: Optional[Dict[str, Any]] = None,
            is_auth_required: bool = False,
            return_err: bool = False,
            limit_id: Optional[str] = None,
            **kwargs,
    ) -> Dict[str, Any]:

        last_exception = None
        rest_assistant = await self._web_assistants_factory.get_rest_assistant()

        url = overwrite_url or await self._api_request_url(path_url=path_url, is_auth_required=is_auth_required)

        for _ in range(2):
            try:
                request_result = await rest_assistant.execute_request(
                    url=url,
                    params=params,
                    data=data,
                    method=method,
                    is_auth_required=is_auth_required,
                    return_err=return_err,
                    throttler_limit_id=limit_id if limit_id else path_url,
                )

                return request_result
            except IOError as request_exception:
                last_exception = request_exception
                if self._is_request_exception_related_to_time_synchronizer(request_exception=request_exception):
                    self._time_synchronizer.clear_time_offset_ms_samples()
                    await self._update_time_synchronizer()
                else:
                    raise

        # Failed even after the last retry
        raise last_exception

    async def _status_polling_loop_fetch_updates(self):
        """
        Called by _status_polling_loop, which executes after each tick() is executed
        """
        await safe_gather(
            self._update_all_balances(),
            self._update_order_status(),
        )

    async def _update_all_balances(self):
        await self._update_balances()
        if not self.real_time_balance_update:
            # This is only required for exchanges that do not provide balance update notifications through websocket
            self._in_flight_orders_snapshot = {k: copy.copy(v) for k, v in self.in_flight_orders.items()}
            self._in_flight_orders_snapshot_timestamp = self.current_timestamp

    async def _update_orders_fills(self, orders: List[InFlightOrder]):
        for order in orders:
            try:
                trade_updates = await self._all_trade_updates_for_order(order=order)
                for trade_update in trade_updates:
                    self._order_tracker.process_trade_update(trade_update)
            except asyncio.CancelledError:
                raise
            except Exception as request_error:
                self.logger().warning(
                    f"Failed to fetch trade updates for order {order.client_order_id}. Error: {request_error}")

    async def _update_orders(self):
        orders_to_update = self.in_flight_orders.copy()
        for client_order_id, order in orders_to_update.items():
            try:
                order_update = await self._request_order_status(tracked_order=order)
                if client_order_id in self.in_flight_orders:
                    self._order_tracker.process_order_update(order_update)
            except asyncio.CancelledError:
                raise
            except asyncio.TimeoutError:
                self.logger().debug(
                    f"Tracked order {client_order_id} does not have an exchange id. "
                    f"Attempting fetch in next polling interval."
                )
                await self._order_tracker.process_order_not_found(client_order_id)
            except Exception as request_error:
                self.logger().network(
                    f"Error fetching status update for the order {order.client_order_id}: {request_error}.",
                    app_warning_msg=f"Failed to fetch status update for the order {order.client_order_id}.",
                )
                await self._order_tracker.process_order_not_found(order.client_order_id)

    async def _update_lost_orders(self):
        orders_to_update = self._order_tracker.lost_orders.copy()
        for client_order_id, order in orders_to_update.items():
            try:
                order_update = await self._request_order_status(tracked_order=order)
                if client_order_id in self._order_tracker.lost_orders:
                    self._order_tracker.process_order_update(order_update)
            except asyncio.CancelledError:
                raise
            except Exception as request_error:
                self.logger().warning(
                    f"Error fetching status update for lost order {order.client_order_id}: {request_error}.")

    async def _update_order_status(self):
        await self._update_orders_fills(orders=list(self._order_tracker.all_fillable_orders.values()))
        await self._update_orders()

    async def _update_lost_orders_status(self):
        await self._update_orders_fills(orders=list(self._order_tracker.lost_orders.values()))
        await self._update_lost_orders()

    async def _cancel_lost_orders(self):
        for _, lost_order in self._order_tracker.lost_orders.items():
            await self._execute_order_cancel(order=lost_order)

    # Methods tied to specific API data formats
    #
    @abstractmethod
    async def _update_trading_fees(self):
        raise NotImplementedError

    @abstractmethod
    async def _user_stream_event_listener(self):
        raise NotImplementedError

    @abstractmethod
    async def _format_trading_rules(self, exchange_info_dict: Dict[str, Any]) -> List[TradingRule]:
        raise NotImplementedError

    @abstractmethod
    async def _update_balances(self):
        raise NotImplementedError

    @abstractmethod
    async def _all_trade_updates_for_order(self, order: InFlightOrder) -> List[TradeUpdate]:
        raise NotImplementedError

    @abstractmethod
    async def _request_order_status(self, tracked_order: InFlightOrder) -> OrderUpdate:
        raise NotImplementedError

    @abstractmethod
    def _create_web_assistants_factory(self) -> WebAssistantsFactory:
        raise NotImplementedError

    @abstractmethod
    def _create_order_book_data_source(self) -> OrderBookTrackerDataSource:
        raise NotImplementedError

    @abstractmethod
    def _create_user_stream_data_source(self) -> UserStreamTrackerDataSource:
        raise NotImplementedError

    @abstractmethod
    def _initialize_trading_pair_symbols_from_exchange_info(self, exchange_info: Dict[str, Any]):
        raise NotImplementedError

    async def _initialize_trading_pair_symbol_map(self):
        try:
            exchange_info = await self._api_get(path_url=self.trading_pairs_request_path)
            self._initialize_trading_pair_symbols_from_exchange_info(exchange_info=exchange_info)
        except Exception:
            self.logger().exception("There was an error requesting exchange info.")<|MERGE_RESOLUTION|>--- conflicted
+++ resolved
@@ -72,7 +72,10 @@
 
         # init OrderBook Data Source and Tracker
         self._orderbook_ds: OrderBookTrackerDataSource = self._create_order_book_data_source()
-        self._set_order_book_tracker(self._create_order_book_tracker())
+        self._set_order_book_tracker(OrderBookTracker(
+            data_source=self._orderbook_ds,
+            trading_pairs=self.trading_pairs,
+            domain=self.domain))
 
         # init UserStream Data Source and Tracker
         self._user_stream_tracker = self._create_user_stream_tracker()
@@ -409,9 +412,9 @@
                     if client_order_id is not None:
                         order_id_set.remove(client_order_id)
                         successful_cancellations.append(CancellationResult(client_order_id, True))
-        except Exception as e:
+        except Exception:
             self.logger().network(
-                f"Unexpected error cancelling orders. {e}",
+                "Unexpected error cancelling orders.",
                 exc_info=True,
                 app_warning_msg="Failed to cancel order. Check API key and network connection."
             )
@@ -830,16 +833,6 @@
     def _is_user_stream_initialized(self):
         return self._user_stream_tracker.data_source.last_recv_time > 0 or not self.is_trading_required
 
-<<<<<<< HEAD
-    def _create_order_book_tracker(self):
-        return OrderBookTracker(
-            data_source=self._orderbook_ds,
-            trading_pairs=self.trading_pairs,
-            domain=self.domain
-        )
-
-=======
->>>>>>> 31d0e366
     def _create_user_stream_tracker(self):
         return UserStreamTracker(data_source=self._create_user_stream_data_source())
 
