--- conflicted
+++ resolved
@@ -1,3 +1,4 @@
+import asyncio
 from copy import deepcopy
 from decimal import Decimal
 from typing import TYPE_CHECKING, Any, Dict, List, Mapping, Optional, Tuple
@@ -193,7 +194,6 @@
             )
         )
 
-<<<<<<< HEAD
     def batch_order_create(self, orders_to_create: List[LimitOrder]) -> List[LimitOrder]:
         """
         Issues a batch order creation as a single API request for exchanges that implement this feature. The default
@@ -448,7 +448,7 @@
                        else OrderState.PENDING_CANCEL),
         )
         self._order_tracker.process_order_update(order_update)
-=======
+
     def _add_forwarders(self):
         event_forwarder = EventForwarder(to_function=self._process_trade_update)
         self._forwarders.append(event_forwarder)
@@ -461,7 +461,6 @@
         event_forwarder = EventForwarder(to_function=self._process_balance_event)
         self._forwarders.append(event_forwarder)
         self._api_data_source.add_listener(event_tag=AccountEvent.BalanceEvent, listener=event_forwarder)
->>>>>>> 17f4ebf7
 
     def _create_order_book_data_source(self) -> OrderBookTrackerDataSource:
         data_source = GatewayCLOBSPOTAPIOrderBookDataSource(
