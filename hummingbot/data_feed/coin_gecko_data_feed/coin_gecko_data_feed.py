import asyncio
import logging
from typing import Any, Dict, List, Optional

from hummingbot.core.api_throttler.async_throttler import AsyncThrottler
from hummingbot.core.utils.async_utils import safe_ensure_future
from hummingbot.core.web_assistant.web_assistants_factory import WebAssistantsFactory
from hummingbot.data_feed.coin_gecko_data_feed.coin_gecko_constants import (
    PING_REST_ENDPOINT,
    PRICES_REST_ENDPOINT,
    REST_CALL_RATE_LIMIT_ID,
    SUPPORTED_VS_TOKENS_REST_ENDPOINT,
    CoinGeckoAPITier,
)
from hummingbot.data_feed.data_feed_base import DataFeedBase
from hummingbot.logger import HummingbotLogger


class CoinGeckoDataFeed(DataFeedBase):
    cgdf_logger: Optional[HummingbotLogger] = None
    _cgdf_shared_instance: "CoinGeckoDataFeed" = None

    @classmethod
    def get_instance(cls) -> "CoinGeckoDataFeed":
        if cls._cgdf_shared_instance is None:
            cls._cgdf_shared_instance = CoinGeckoDataFeed()
        return cls._cgdf_shared_instance

    @classmethod
    def logger(cls) -> HummingbotLogger:
        if cls.cgdf_logger is None:
            cls.cgdf_logger = logging.getLogger(__name__)
        return cls.cgdf_logger

    def __init__(
        self,
        update_interval: float = 30.0,
        api_key: str = "",
        api_tier: CoinGeckoAPITier = CoinGeckoAPITier.PUBLIC,
    ):
        super().__init__()
        self._ev_loop = asyncio.get_event_loop()
        self._price_dict: Dict[str, float] = {}
        self._update_interval = update_interval
        self._api_key = api_key
        self._api_tier = api_tier

        self.fetch_data_loop_task: Optional[asyncio.Task] = None

        async_throttler = AsyncThrottler(rate_limits=self._api_tier.value.rate_limits)
        self._api_factory = WebAssistantsFactory(throttler=async_throttler)

    @property
    def name(self) -> str:
        return "coin_gecko_api"

    @property
    def price_dict(self) -> Dict[str, float]:
        return self._price_dict.copy()

    @property
    def health_check_endpoint(self) -> str:
        base_url = self._api_tier.value.base_url
        endpoint = f"{base_url}{PING_REST_ENDPOINT}"
        return endpoint

    async def start_network(self):
        await self.stop_network()
        self.fetch_data_loop_task = safe_ensure_future(self._fetch_data_loop())

    async def stop_network(self):
        if self.fetch_data_loop_task is not None:
            self.fetch_data_loop_task.cancel()
            self.fetch_data_loop_task = None

    def get_price(self, asset: str) -> float:
        return self._price_dict.get(asset.upper())

    async def get_supported_vs_tokens(self) -> List[str]:
<<<<<<< HEAD
        rest_assistant = await self._api_factory.get_rest_assistant()
        supported_vs_tokens_url = f"{CONSTANTS.BASE_URL}{CONSTANTS.SUPPORTED_VS_TOKENS_REST_ENDPOINT}"
        params = {}
        if CONSTANTS.API_KEY:
            params["x_cg_pro_api_key"] = CONSTANTS.API_KEY
        vs_tokens = await rest_assistant.execute_request(
            url=supported_vs_tokens_url, throttler_limit_id=CONSTANTS.REST_CALL_RATE_LIMIT_ID
        )
        return vs_tokens
=======
        base_url = self._api_tier.value.base_url
        supported_vs_tokens_url = f"{base_url}{SUPPORTED_VS_TOKENS_REST_ENDPOINT}"
        return await self._execute_request(url=supported_vs_tokens_url)
>>>>>>> b6a14664

    async def get_prices_by_page(
        self, vs_currency: str, page_no: int, category: Optional[str] = None
    ) -> List[Dict[str, Any]]:
        """Fetches prices specified by 250-length page. Only 50 when category is specified"""
        base_url = self._api_tier.value.base_url
        price_url: str = f"{base_url}{PRICES_REST_ENDPOINT}"
        params = {
            "vs_currency": vs_currency,
            "order": "market_cap_desc",
            "per_page": 250,
            "page": page_no,
            "sparkline": "false",
        }
        if category is not None:
            params["category"] = category

        return await self._execute_request(url=price_url, params=params)

    async def get_prices_by_token_id(self, vs_currency: str, token_ids: List[str]) -> List[Dict[str, Any]]:
        base_url = self._api_tier.value.base_url
        price_url: str = f"{base_url}{PRICES_REST_ENDPOINT}"
        token_ids_str = ",".join(map(str.lower, token_ids))
        params = {
            "vs_currency": vs_currency,
            "ids": token_ids_str,
        }

        return await self._execute_request(url=price_url, params=params)

    async def _execute_request(self, url: str, params: Optional[Dict] = None) -> Any:
        """Helper method to execute requests with proper authentication based on tier"""
        rest_assistant = await self._api_factory.get_rest_assistant()
        headers = {}

        # Add authentication header if API key is provided
        if self._api_key:
            header_key = self._api_tier.value.header
            if header_key:
                headers[header_key] = self._api_key

        return await rest_assistant.execute_request(
            url=url,
            throttler_limit_id=REST_CALL_RATE_LIMIT_ID,
            params=params,
            headers=headers if headers else None
        )
<<<<<<< HEAD
        if CONSTANTS.API_KEY:
            params["x_cg_pro_api_key"] = CONSTANTS.API_KEY
        return resp
=======
>>>>>>> b6a14664

    async def _fetch_data_loop(self):
        while True:
            try:
                await self._fetch_data()
            except asyncio.CancelledError:
                raise
            except Exception:
                self.logger().network(f"Error getting data from {self.name}", exc_info=True,
                                      app_warning_msg="Couldn't fetch newest prices from Coin Gecko. "
                                                      "Check network connection.")

            await self._async_sleep(self._update_interval)

    async def _fetch_data(self):
        await self._update_asset_prices()
        self._ready_event.set()

    async def _update_asset_prices(self):
        price_dict: Dict[str, float] = {}

        for i in range(1, 5):
            try:
                results = await self.get_prices_by_page(vs_currency="usd", page_no=i)
                if 'error' in results:
                    raise Exception(f"{results['error']}")
                for result in results:
                    symbol = result["symbol"].upper()
                    price = float(result["current_price"]) if result["current_price"] is not None else 0.0
                    if symbol not in price_dict:
                        price_dict[symbol] = price
                        self._price_dict[symbol] = price
            except Exception as e:
                self.logger().warning(f"Coin Gecko API request failed. Exception: {str(e)}")
                raise e
            if i < 4:
                await self._async_sleep(0.1)
        self._price_dict = price_dict

    @staticmethod
    async def _async_sleep(delay: float):
        """Used to mock in test cases."""
        await asyncio.sleep(delay)<|MERGE_RESOLUTION|>--- conflicted
+++ resolved
@@ -77,21 +77,9 @@
         return self._price_dict.get(asset.upper())
 
     async def get_supported_vs_tokens(self) -> List[str]:
-<<<<<<< HEAD
-        rest_assistant = await self._api_factory.get_rest_assistant()
-        supported_vs_tokens_url = f"{CONSTANTS.BASE_URL}{CONSTANTS.SUPPORTED_VS_TOKENS_REST_ENDPOINT}"
-        params = {}
-        if CONSTANTS.API_KEY:
-            params["x_cg_pro_api_key"] = CONSTANTS.API_KEY
-        vs_tokens = await rest_assistant.execute_request(
-            url=supported_vs_tokens_url, throttler_limit_id=CONSTANTS.REST_CALL_RATE_LIMIT_ID
-        )
-        return vs_tokens
-=======
         base_url = self._api_tier.value.base_url
         supported_vs_tokens_url = f"{base_url}{SUPPORTED_VS_TOKENS_REST_ENDPOINT}"
         return await self._execute_request(url=supported_vs_tokens_url)
->>>>>>> b6a14664
 
     async def get_prices_by_page(
         self, vs_currency: str, page_no: int, category: Optional[str] = None
@@ -139,12 +127,6 @@
             params=params,
             headers=headers if headers else None
         )
-<<<<<<< HEAD
-        if CONSTANTS.API_KEY:
-            params["x_cg_pro_api_key"] = CONSTANTS.API_KEY
-        return resp
-=======
->>>>>>> b6a14664
 
     async def _fetch_data_loop(self):
         while True:
