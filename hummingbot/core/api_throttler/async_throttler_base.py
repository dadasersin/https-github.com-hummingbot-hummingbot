import asyncio
import copy
import logging
import math
from abc import ABC, abstractmethod
from decimal import Decimal
from typing import Dict, List, Optional, Tuple

from hummingbot.core.api_throttler.async_request_context_base import AsyncRequestContextBase
from hummingbot.core.api_throttler.data_types import RateLimit, TaskLog
from hummingbot.logger.logger import HummingbotLogger


class AsyncThrottlerBase(ABC):
    """
    The APIThrottlerBase is an abstract class meant to describe the functions necessary to handle the
    throttling of API requests through the usage of asynchronous context managers.
    """

    _logger = None

    @classmethod
    def logger(cls) -> HummingbotLogger:
        if cls._logger is None:
            cls._logger = logging.getLogger(__name__)
        return cls._logger

    def __init__(self,
                 rate_limits: List[RateLimit],
                 retry_interval: float = 0.1,
                 safety_margin_pct: Optional[float] = 0.05,  # An extra safety margin, in percentage.
                 ):
        """
        :param rate_limits: List of RateLimit(s).
        :param retry_interval: Time between every capacity check.
<<<<<<< HEAD
        :param safety_margin: Percentage of limit to be added as a safety margin when calculating capacity to ensure calls are within the limit.
        """
        # Rate Limit Definitions
        self._rate_limits: List[RateLimit] = copy.deepcopy(rate_limits)
        client_config = self._client_config_map()

        # If configured, users can define the percentage of rate limits to allocate to the throttler.
        self.limits_pct: Decimal = client_config.rate_limits_share_pct / 100
        for rate_limit in self._rate_limits:
            rate_limit.limit = max(Decimal("1"),
                                   math.floor(Decimal(str(rate_limit.limit)) * self.limits_pct))
=======
        :param safety_margin_pct: Percentage of limit to be added as a safety margin when calculating capacity to ensure
            calls are within the limit.
        :param limits_share_percentage: Percentage of the limits to be used by this instance (important when multiple
            bots operate with the same account)
        """
        # If configured, users can define the percentage of rate limits to allocate to the throttler.
        share_percentage = limits_share_percentage or self._client_config_map().rate_limits_share_pct
        self.limits_pct: Decimal = share_percentage / 100
>>>>>>> 9d8c3661

        self.set_rate_limits(rate_limits)

        # List of TaskLog used to determine the API requests within a set time window.
        self._task_logs: List[TaskLog] = []

        # Throttler Parameters
        self._retry_interval: float = retry_interval
        self._safety_margin_pct: float = safety_margin_pct

        # Shared asyncio.Lock instance to prevent multiple async ContextManager from accessing the _task_logs variable
        self._lock = asyncio.Lock()

    def set_rate_limits(self, rate_limits: List[RateLimit]):
        # Rate Limit Definitions
        self._rate_limits: List[RateLimit] = copy.deepcopy(rate_limits)

        for rate_limit in self._rate_limits:
            rate_limit.limit = max(Decimal("1"), math.floor(Decimal(str(rate_limit.limit)) * self.limits_pct))

        # Dictionary of path_url to RateLimit
        self._id_to_limit_map: Dict[str, RateLimit] = {limit.limit_id: limit for limit in self._rate_limits}

    def _client_config_map(self):
        from hummingbot.client.hummingbot_application import HummingbotApplication  # avoids circular import

        return HummingbotApplication.main_application().client_config_map

    def get_related_limits(self, limit_id: str) -> Tuple[RateLimit, List[Tuple[RateLimit, int]]]:
        rate_limit: Optional[RateLimit] = self._id_to_limit_map.get(limit_id, None)
        linked_limits: List[RateLimit] = [] if rate_limit is None else rate_limit.linked_limits

        related_limits = [(self._id_to_limit_map[limit_weight_pair.limit_id], limit_weight_pair.weight)
                          for limit_weight_pair in linked_limits
                          if limit_weight_pair.limit_id in self._id_to_limit_map]
        # Append self as part of the related_limits
        if rate_limit is not None:
            related_limits.append((rate_limit, rate_limit.weight))

        return rate_limit, related_limits

    @abstractmethod
    def execute_task(self, limit_id: str) -> AsyncRequestContextBase:
        raise NotImplementedError<|MERGE_RESOLUTION|>--- conflicted
+++ resolved
@@ -29,23 +29,11 @@
                  rate_limits: List[RateLimit],
                  retry_interval: float = 0.1,
                  safety_margin_pct: Optional[float] = 0.05,  # An extra safety margin, in percentage.
+                 limits_share_percentage: Optional[Decimal] = None
                  ):
         """
         :param rate_limits: List of RateLimit(s).
         :param retry_interval: Time between every capacity check.
-<<<<<<< HEAD
-        :param safety_margin: Percentage of limit to be added as a safety margin when calculating capacity to ensure calls are within the limit.
-        """
-        # Rate Limit Definitions
-        self._rate_limits: List[RateLimit] = copy.deepcopy(rate_limits)
-        client_config = self._client_config_map()
-
-        # If configured, users can define the percentage of rate limits to allocate to the throttler.
-        self.limits_pct: Decimal = client_config.rate_limits_share_pct / 100
-        for rate_limit in self._rate_limits:
-            rate_limit.limit = max(Decimal("1"),
-                                   math.floor(Decimal(str(rate_limit.limit)) * self.limits_pct))
-=======
         :param safety_margin_pct: Percentage of limit to be added as a safety margin when calculating capacity to ensure
             calls are within the limit.
         :param limits_share_percentage: Percentage of the limits to be used by this instance (important when multiple
@@ -54,7 +42,6 @@
         # If configured, users can define the percentage of rate limits to allocate to the throttler.
         share_percentage = limits_share_percentage or self._client_config_map().rate_limits_share_pct
         self.limits_pct: Decimal = share_percentage / 100
->>>>>>> 9d8c3661
 
         self.set_rate_limits(rate_limits)
 
