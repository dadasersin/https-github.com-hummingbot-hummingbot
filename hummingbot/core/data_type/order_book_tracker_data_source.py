--- conflicted
+++ resolved
@@ -19,6 +19,7 @@
     def __init__(self, trading_pairs: List[str]):
         self._trade_messages_queue_key = "trade"
         self._diff_messages_queue_key = "order_book_diff"
+        self._snapshot_messages_queue_key = "order_book_snapshot"
 
         self._trading_pairs: List[str] = trading_pairs
         self._order_book_create_function = lambda: OrderBook()
@@ -110,29 +111,28 @@
 
     async def listen_for_order_book_snapshots(self, ev_loop: asyncio.AbstractEventLoop, output: asyncio.Queue):
         """
-        This method runs continuously and request the full order book content from the exchange every hour.
-        The method uses the REST API from the exchange. With the information creates a snapshot messages that
-        is added to the output queue
+        Reads the order snapshot events queue. For each event it creates a snapshot message instance and adds it to the
+        output queue.
+        This method also request the full order book content from the exchange using HTTP requests if it does not
+        receive events during one hour.
 
         :param ev_loop: the event loop the method will run in
         :param output: a queue to add the created snapshot messages
         """
-        while True:
-            try:
-                for trading_pair in self._trading_pairs:
-                    try:
-                        output.put_nowait(await self._order_book_snapshot(trading_pair=trading_pair))
-                    except asyncio.CancelledError:
-                        raise
-                    except Exception:
-                        self.logger().error(f"Unexpected error fetching order book snapshot for {trading_pair}.",
-                                            exc_info=True)
-                await self._sleep(self.FULL_ORDER_BOOK_RESET_DELTA_SECONDS)
-            except asyncio.CancelledError:
-                raise
-            except Exception:
-                self.logger().error("Unexpected error.", exc_info=True)
-                await self._sleep(5.0)
+        message_queue = self._message_queue[self._snapshot_messages_queue_key]
+        while True:
+            try:
+                try:
+                    snapshot_event = await asyncio.wait_for(message_queue.get(),
+                                                            timeout=self.FULL_ORDER_BOOK_RESET_DELTA_SECONDS)
+                    await self._parse_order_book_snapshot_message(raw_message=snapshot_event, message_queue=output)
+                except asyncio.TimeoutError:
+                    await self._request_order_book_snapshots(output=output)
+            except asyncio.CancelledError as cancelled_ex:
+                raise cancelled_ex
+            except Exception:
+                self.logger().exception("Unexpected error when processing public order book snapshots from exchange")
+                await self._sleep(1.0)
 
     async def listen_for_trades(self, ev_loop: asyncio.AbstractEventLoop, output: asyncio.Queue):
         """
@@ -152,6 +152,15 @@
             except Exception:
                 self.logger().exception("Unexpected error when processing public trade updates from exchange")
 
+    async def _request_order_book_snapshots(self, output: asyncio.Queue):
+        for trading_pair in self._trading_pairs:
+            try:
+                snapshot = await self._order_book_snapshot(trading_pair=trading_pair)
+                output.put_nowait(snapshot)
+            except Exception:
+                self.logger().exception(f"Unexpected error fetching order book snapshot for {trading_pair}.")
+                raise
+
     async def _parse_trade_message(self, raw_message: Dict[str, Any], message_queue: asyncio.Queue):
         """
         Create an instance of OrderBookMessage of type OrderBookMessageType.TRADE
@@ -170,6 +179,15 @@
         """
         raise NotImplementedError
 
+    async def _parse_order_book_snapshot_message(self, raw_message: Dict[str, Any], message_queue: asyncio.Queue):
+        """
+        Create an instance of OrderBookMessage of type OrderBookMessageType.SNAPSHOT
+
+        :param raw_message: the JSON dictionary of the public trade event
+        :param message_queue: queue where the parsed messages should be stored in
+        """
+        raise NotImplementedError
+
     async def _order_book_snapshot(self, trading_pair: str) -> OrderBookMessage:
         raise NotImplementedError
 
@@ -191,7 +209,7 @@
 
     def _channel_originating_message(self, event_message: Dict[str, Any]) -> str:
         """
-        Identifies the channel fot a particular event message. Used to find the correct queue to add the message in
+        Identifies the channel for a particular event message. Used to find the correct queue to add the message in
 
         :param event_message: the event received through the websocket connection
 
@@ -214,11 +232,6 @@
     async def _process_websocket_messages(self, websocket_assistant: WSAssistant):
         async for ws_response in websocket_assistant.iter_messages():
             data: Dict[str, Any] = ws_response.data
-<<<<<<< HEAD
-            channel: str = self._channel_originating_message(event_message=data)
-            if channel in [self._diff_messages_queue_key, self._trade_messages_queue_key]:
-                self._message_queue[channel].put_nowait(data)
-=======
             if data is not None:  # data will be None when the websocket is disconnected
                 channel: str = self._channel_originating_message(event_message=data)
                 valid_channels = self._get_messages_queue_keys()
@@ -234,7 +247,6 @@
 
     async def _on_order_stream_interruption(self, websocket_assistant: Optional[WSAssistant] = None):
         websocket_assistant and await websocket_assistant.disconnect()
->>>>>>> 4abbaabd
 
     async def _sleep(self, delay):
         """
