#!/usr/bin/env python

import asyncio
import aiohttp
import logging
import pandas as pd
from typing import (
    Any,
    AsyncIterable,
    Dict,
    List,
    Optional,
)
import time
import ujson
import websockets
from websockets.exceptions import ConnectionClosed

from hummingbot.core.data_type.order_book import OrderBook
from hummingbot.market.coinbase_pro.coinbase_pro_order_book import CoinbaseProOrderBook
from hummingbot.core.data_type.order_book_tracker_data_source import OrderBookTrackerDataSource
from hummingbot.core.utils import async_ttl_cache
from hummingbot.logger import HummingbotLogger
from hummingbot.core.data_type.order_book_tracker_entry import (
    CoinbaseProOrderBookTrackerEntry,
    OrderBookTrackerEntry
)
from hummingbot.core.data_type.order_book_message import OrderBookMessage
from hummingbot.market.coinbase_pro.coinbase_pro_active_order_tracker import CoinbaseProActiveOrderTracker

COINBASE_REST_URL = "https://api.pro.coinbase.com"
COINBASE_WS_FEED = "wss://ws-feed.pro.coinbase.com"
MAX_RETRIES = 20
NaN = float("nan")


class CoinbaseProAPIOrderBookDataSource(OrderBookTrackerDataSource):

    MESSAGE_TIMEOUT = 30.0
    PING_TIMEOUT = 10.0

    _cbpaobds_logger: Optional[HummingbotLogger] = None

    @classmethod
    def logger(cls) -> HummingbotLogger:
        if cls._cbpaobds_logger is None:
            cls._cbpaobds_logger = logging.getLogger(__name__)
        return cls._cbpaobds_logger

    def __init__(self, symbols: Optional[List[str]] = None):
        super().__init__()
        self._symbols: Optional[List[str]] = symbols

    @classmethod
    @async_ttl_cache(ttl=60 * 30, maxsize=1)
    async def get_active_exchange_markets(cls) -> pd.DataFrame:
        """
        *required
        Returns all currently active BTC trading pairs from Coinbase Pro, sorted by volume in descending order.
        """
        async with aiohttp.ClientSession() as client:
            async with client.get(f"{COINBASE_REST_URL}/products") as products_response:
                products_response: aiohttp.ClientResponse = products_response
                if products_response.status != 200:
                    raise IOError(f"Error fetching active Coinbase Pro markets. HTTP status is {products_response.status}.")
                data = await products_response.json()
                all_markets: pd.DataFrame = pd.DataFrame.from_records(data=data, index="id")
                all_markets.rename({"base_currency": "baseAsset", "quote_currency": "quoteAsset"},
                                   axis="columns", inplace=True)
                ids: List[str] = list(all_markets.index)
                volumes: List[float] = []
                prices: List[float] = []
                for product_id in ids:
                    ticker_url: str = f"{COINBASE_REST_URL}/products/{product_id}/ticker"
                    should_retry: bool = True
                    retry_counter: int = 0
                    while should_retry:
                        async with client.get(ticker_url) as ticker_response:
                            retry_counter += 1
                            ticker_response: aiohttp.ClientResponse = ticker_response
                            if ticker_response.status == 200:
                                data: Dict[str, Any] = await ticker_response.json()
                                should_retry = False
                                volumes.append(float(data.get("volume", NaN)))
                                prices.append(float(data.get("price", NaN)))
                            elif ticker_response.status != 429 or retry_counter == MAX_RETRIES:
                                raise IOError(f"Error fetching ticker for {product_id} on Coinbase Pro. "
                                              f"HTTP status is {ticker_response.status}.")
                            await asyncio.sleep(0.5)
                all_markets["volume"] = volumes
                all_markets["price"] = prices
                btc_usd_price: float = all_markets.loc["BTC-USD"].price
                eth_usd_price: float = all_markets.loc["ETH-USD"].price
                btc_eur_price: float = all_markets.loc["BTC-EUR"].price
                btc_gbp_price: float = all_markets.loc["BTC-GBP"].price
                usd_volume: List[float] = []
                for row in all_markets.itertuples():
                    product_name: str = row.Index
                    quote_volume: float = row.volume
                    quote_price: float = row.price
                    if product_name.endswith(("USD", "USDC", "USDS", "DAI", "PAX", "TUSD", "USDT")):
                        usd_volume.append(quote_volume * quote_price)
                    elif product_name.endswith("BTC"):
                        usd_volume.append(quote_volume * quote_price * btc_usd_price)
                    elif product_name.endswith("ETH"):
                        usd_volume.append(quote_volume * quote_price * eth_usd_price)
                    elif product_name.endswith("EUR"):
                        usd_volume.append(quote_volume * quote_price * (btc_usd_price / btc_eur_price))
                    elif product_name.endswith("GBP"):
                        usd_volume.append(quote_volume * quote_price * (btc_usd_price / btc_gbp_price))
                    else:
                        usd_volume.append(NaN)
                        cls.logger().error(f"Unable to convert volume to USD for market - {product_name}.")
                all_markets["USDVolume"] = usd_volume
                return all_markets.sort_values("USDVolume", ascending=False)

<<<<<<< HEAD
=======
    @property
    def order_book_class(self) -> CoinbaseProOrderBook:
        """
        *required
        Get relevant order book class to access class specific methods
        :returns: OrderBook class
        """
        return CoinbaseProOrderBook

>>>>>>> 56897eb6
    async def get_trading_pairs(self) -> List[str]:
        """
        Get a list of active trading pairs
        (if the market class already specifies a list of trading pairs,
        returns that list instead of all active trading pairs)
        :returns: A list of trading pairs defined by the market class, or all active trading pairs from the rest API
        """
        if not self._symbols:
            try:
                active_markets: pd.DataFrame = await self.get_active_exchange_markets()
                self._symbols = active_markets.index.tolist()
            except Exception:
                self._symbols = []
                self.logger().network(
                    f"Error getting active exchange information.",
                    exc_info=True,
                    app_warning_msg=f"Error getting active exchange information. Check network connection."
                )
        return self._symbols

    @staticmethod
    async def get_snapshot(client: aiohttp.ClientSession, trading_pair: str) -> Dict[str, any]:
        """
        Fetches order book snapshot for a particular trading pair from the rest API
        :returns: Response from the rest API
        """
        product_order_book_url: str = f"{COINBASE_REST_URL}/products/{trading_pair}/book?level=3"
        async with client.get(product_order_book_url) as response:
            response: aiohttp.ClientResponse = response
            if response.status != 200:
                raise IOError(f"Error fetching Coinbase Pro market snapshot for {trading_pair}. "
                              f"HTTP status is {response.status}.")
            data: Dict[str, Any] = await response.json()
            return data

    async def get_tracking_pairs(self) -> Dict[str, OrderBookTrackerEntry]:
        """
        *required
        Initializes order books and order book trackers for the list of trading pairs
        returned by `self.get_trading_pairs`
        :returns: A dictionary of order book trackers for each trading pair
        """
        # Get the currently active markets
        async with aiohttp.ClientSession() as client:
            trading_pairs: List[str] = await self.get_trading_pairs()
            retval: Dict[str, OrderBookTrackerEntry] = {}

            number_of_pairs: int = len(trading_pairs)
            for index, trading_pair in enumerate(trading_pairs):
                try:
                    snapshot: Dict[str, any] = await self.get_snapshot(client, trading_pair)
                    snapshot_timestamp: float = time.time()
                    snapshot_msg: OrderBookMessage = CoinbaseProOrderBook.snapshot_message_from_exchange(
                        snapshot,
                        snapshot_timestamp,
                        metadata={"symbol": trading_pair}
                    )
                    order_book: OrderBook = self.order_book_create_function()
                    active_order_tracker: CoinbaseProActiveOrderTracker = CoinbaseProActiveOrderTracker()
                    bids, asks = active_order_tracker.convert_snapshot_message_to_order_book_row(snapshot_msg)
                    order_book.apply_snapshot(bids, asks, snapshot_msg.update_id)

                    retval[trading_pair] = CoinbaseProOrderBookTrackerEntry(
                        trading_pair,
                        snapshot_timestamp,
                        order_book,
                        active_order_tracker
                    )
                    self.logger().info(f"Initialized order book for {trading_pair}. "
                                       f"{index+1}/{number_of_pairs} completed.")
                    await asyncio.sleep(0.6)
                except IOError:
                    self.logger().network(
                        f"Error getting snapshot for {trading_pair}.",
                        exc_info=True,
                        app_warning_msg=f"Error getting snapshot for {trading_pair}. Check network connection."
                    )
                except Exception:
                    self.logger().error(f"Error initializing order book for {trading_pair}. ", exc_info=True)
            return retval

    async def _inner_messages(self,
                              ws: websockets.WebSocketClientProtocol) -> AsyncIterable[str]:
        """
        Generator function that returns messages from the web socket stream
        :param ws: current web socket connection
        :returns: message in AsyncIterable format
        """
        # Terminate the recv() loop as soon as the next message timed out, so the outer loop can reconnect.
        try:
            while True:
                try:
                    msg: str = await asyncio.wait_for(ws.recv(), timeout=self.MESSAGE_TIMEOUT)
                    yield msg
                except asyncio.TimeoutError:
                    try:
                        pong_waiter = await ws.ping()
                        await asyncio.wait_for(pong_waiter, timeout=self.PING_TIMEOUT)
                    except asyncio.TimeoutError:
                        raise
        except asyncio.TimeoutError:
            self.logger().warning("WebSocket ping timed out. Going to reconnect...")
            return
        except ConnectionClosed:
            return
        finally:
            await ws.close()

    async def listen_for_trades(self, ev_loop: asyncio.BaseEventLoop, output: asyncio.Queue):
        # Trade messages are received from the order book web socket
        pass

    async def listen_for_order_book_diffs(self, ev_loop: asyncio.BaseEventLoop, output: asyncio.Queue):
        """
        *required
        Subscribe to diff channel via web socket, and keep the connection open for incoming messages
        :param ev_loop: ev_loop to execute this function in
        :param output: an async queue where the incoming messages are stored
        """
        while True:
            try:
                trading_pairs: List[str] = await self.get_trading_pairs()
                async with websockets.connect(COINBASE_WS_FEED) as ws:
                    ws: websockets.WebSocketClientProtocol = ws
                    subscribe_request: Dict[str, Any] = {
                        "type": "subscribe",
                        "product_ids": trading_pairs,
                        "channels": ["full"]
                    }
                    await ws.send(ujson.dumps(subscribe_request))
                    async for raw_msg in self._inner_messages(ws):
                        msg = ujson.loads(raw_msg)
                        msg_type: str = msg.get("type", None)
                        if msg_type is None:
                            raise ValueError(f"Coinbase Pro Websocket message does not contain a type - {msg}")
                        elif msg_type == "error":
                            raise ValueError(f"Coinbase Pro Websocket received error message - {msg['message']}")
                        elif msg_type in ["open", "match", "change", "done"]:
                            if msg_type == "done" and "price" not in msg:
                                # done messages with no price are completed market orders which can be ignored
                                continue
                            order_book_message: OrderBookMessage = CoinbaseProOrderBook.diff_message_from_exchange(msg)
                            output.put_nowait(order_book_message)
                        elif msg_type in ["received", "activate", "subscriptions"]:
                            # these messages are not needed to track the order book
                            continue
                        else:
                            raise ValueError(f"Unrecognized Coinbase Pro Websocket message received - {msg}")
            except asyncio.CancelledError:
                raise
            except Exception:
                self.logger().network(
                    f"Unexpected error with WebSocket connection.",
                    exc_info=True,
                    app_warning_msg=f"Unexpected error with WebSocket connection. Retrying in 30 seconds. "
                                    f"Check network connection."
                )
                await asyncio.sleep(30.0)

    async def listen_for_order_book_snapshots(self, ev_loop: asyncio.BaseEventLoop, output: asyncio.Queue):
        """
        *required
        Fetches order book snapshots for each trading pair, and use them to update the local order book
        :param ev_loop: ev_loop to execute this function in
        :param output: an async queue where the incoming messages are stored
        """
        while True:
            try:
                trading_pairs: List[str] = await self.get_trading_pairs()
                async with aiohttp.ClientSession() as client:
                    for trading_pair in trading_pairs:
                        try:
                            snapshot: Dict[str, any] = await self.get_snapshot(client, trading_pair)
                            snapshot_timestamp: float = time.time()
                            snapshot_msg: OrderBookMessage = CoinbaseProOrderBook.snapshot_message_from_exchange(
                                snapshot,
                                snapshot_timestamp,
                                metadata={"product_id": trading_pair}
                            )
                            output.put_nowait(snapshot_msg)
                            self.logger().debug(f"Saved order book snapshot for {trading_pair}")
                            # Be careful not to go above API rate limits.
                            await asyncio.sleep(5.0)
                        except asyncio.CancelledError:
                            raise
                        except Exception:
                            self.logger().network(
                                f"Unexpected error with WebSocket connection.",
                                exc_info=True,
                                app_warning_msg=f"Unexpected error with WebSocket connection. Retrying in 5 seconds. "
                                                f"Check network connection."
                            )
                            await asyncio.sleep(5.0)
                    this_hour: pd.Timestamp = pd.Timestamp.utcnow().replace(minute=0, second=0, microsecond=0)
                    next_hour: pd.Timestamp = this_hour + pd.Timedelta(hours=1)
                    delta: float = next_hour.timestamp() - time.time()
                    await asyncio.sleep(delta)
            except asyncio.CancelledError:
                raise
            except Exception:
                self.logger().error("Unexpected error.", exc_info=True)
                await asyncio.sleep(5.0)<|MERGE_RESOLUTION|>--- conflicted
+++ resolved
@@ -114,18 +114,6 @@
                 all_markets["USDVolume"] = usd_volume
                 return all_markets.sort_values("USDVolume", ascending=False)
 
-<<<<<<< HEAD
-=======
-    @property
-    def order_book_class(self) -> CoinbaseProOrderBook:
-        """
-        *required
-        Get relevant order book class to access class specific methods
-        :returns: OrderBook class
-        """
-        return CoinbaseProOrderBook
-
->>>>>>> 56897eb6
     async def get_trading_pairs(self) -> List[str]:
         """
         Get a list of active trading pairs
