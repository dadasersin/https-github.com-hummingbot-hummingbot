#!/usr/bin/env python
import asyncio
import itertools
import time
from typing import TYPE_CHECKING, Any, Dict, List, Optional

import pandas as pd

from hummingbot.client.command.gateway_api_manager import GatewayChainApiManager, begin_placeholder_mode
from hummingbot.client.config.config_helpers import refresh_trade_fees_config, save_to_yml
from hummingbot.client.config.security import Security
from hummingbot.client.settings import (
    CLIENT_CONFIG_PATH,
    GATEWAY_SSL_CONF_FILE,
    AllConnectorSettings,
    GatewayConnectionSetting,
)
from hummingbot.client.ui.completer import load_completer
from hummingbot.client.ui.interface_utils import format_df_for_printout
from hummingbot.connector.connector_status import get_connector_status
from hummingbot.core.gateway import (
    GATEWAY_DOCKER_REPO,
    GATEWAY_DOCKER_TAG,
    GatewayPaths,
    docker_ipc,
    docker_ipc_with_generator,
    get_default_gateway_port,
    get_gateway_container_name,
    get_gateway_paths,
    is_inside_docker,
    start_gateway,
    stop_gateway,
)
from hummingbot.core.gateway.gateway_http_client import GatewayHttpClient
from hummingbot.core.gateway.gateway_status_monitor import GatewayStatus
from hummingbot.core.utils.async_utils import safe_ensure_future
from hummingbot.core.utils.gateway_config_utils import (
    build_config_dict_display,
    build_connector_display,
    build_connector_tokens_display,
    build_list_display,
    build_wallet_display,
    native_tokens,
    search_configs,
)
from hummingbot.core.utils.ssl_cert import certs_files_exist, create_self_sign_certs

if TYPE_CHECKING:
    from hummingbot.client.hummingbot_application import HummingbotApplication  # noqa: F401


class GatewayCommand(GatewayChainApiManager):
    def create_gateway(self):
        safe_ensure_future(self._create_gateway(), loop=self.ev_loop)

    def gateway_connect(self, connector: str = None):
        safe_ensure_future(self._gateway_connect(connector), loop=self.ev_loop)

    def gateway_start(
        self  # type: HummingbotApplication
    ):
        safe_ensure_future(start_gateway(self.client_config_map), loop=self.ev_loop)

    def gateway_status(self):
        safe_ensure_future(self._gateway_status(), loop=self.ev_loop)

    def gateway_stop(
        self  # type: HummingbotApplication
    ):
        safe_ensure_future(stop_gateway(self.client_config_map), loop=self.ev_loop)

    def gateway_connector_tokens(self, connector_chain_network: Optional[str], new_tokens: Optional[str]):
        if connector_chain_network is not None and new_tokens is not None:
            safe_ensure_future(self._update_gateway_connector_tokens(connector_chain_network, new_tokens), loop=self.ev_loop)
        else:
            safe_ensure_future(self._show_gateway_connector_tokens(connector_chain_network), loop=self.ev_loop)

    def gateway_approve_tokens(self, connector_chain_network: Optional[str], tokens: Optional[str]):
        if connector_chain_network is not None and tokens is not None:
            safe_ensure_future(self._update_gateway_approve_tokens(connector_chain_network, tokens), loop=self.ev_loop)
        else:
            self.notify("\nPlease specify the connector_chain_network and a token to approve.\n")

    def generate_certs(self):
        safe_ensure_future(self._generate_certs(), loop=self.ev_loop)

    def test_connection(self):
        safe_ensure_future(self._test_connection(), loop=self.ev_loop)

    def gateway_list(self):
        safe_ensure_future(self._gateway_list(), loop=self.ev_loop)

    def gateway_config(self,
                       key: Optional[str] = None,
                       value: str = None):
        if value:
            safe_ensure_future(self._update_gateway_configuration(key, value), loop=self.ev_loop)
        else:
            safe_ensure_future(self._show_gateway_configuration(key), loop=self.ev_loop)

    @staticmethod
    async def check_gateway_image(docker_repo: str, docker_tag: str) -> bool:
        image_list: List = await docker_ipc("images", name=f"{docker_repo}:{docker_tag}", quiet=True)
        return len(image_list) > 0

    async def _test_connection(self):
        # test that the gateway is running
        if await self._get_gateway_instance().ping_gateway():
            self.notify("\nSuccessfully pinged gateway.")
        else:
            self.notify("\nUnable to ping gateway.")

    async def _generate_certs(
            self,       # type: HummingbotApplication
            from_client_password: bool = False,
            bypass_source_check: bool = False
    ):

        if not is_inside_docker and not bypass_source_check:
            with begin_placeholder_mode(self):
                while True:
                    docker_check = await self.app.prompt(
                        prompt="This command is designed to generate Gateway certificates. "
                        "When you have installed Hummingbot from source, "
                        "Do you want to continue? (Yes/No) >>> ",
                    )
                    if self.app.to_stop_config:
                        return
                    if docker_check in ["Y", "y", "Yes", "yes"]:
                        break
                    if docker_check in ["N", "n", "No", "no"]:
                        return
                    self.notify("Invalid input. Please try again or exit config [CTRL + x].\n")

        cert_path: str = get_gateway_paths(self.client_config_map).local_certs_path.as_posix()
        current_path: str = self.client_config_map.certs.path
        if not GATEWAY_SSL_CONF_FILE.exists() and not bypass_source_check:
            self.notify("\nSSL configuration file not found. Please use `gateway/setup/generate_conf.sh` to generate it.")
        elif GATEWAY_SSL_CONF_FILE.exists():
            self.ssl_config_map.caCertificatePath = cert_path + "/ca_cert.pem"
            self.ssl_config_map.certificatePath = cert_path + "/server_cert.pem"
            self.ssl_config_map.keyPath = cert_path + "/server_key.pem"
            save_to_yml(GATEWAY_SSL_CONF_FILE, self.ssl_config_map)  # Update SSL config file

        if current_path != cert_path:
            self.client_config_map.certs.path = cert_path
            save_to_yml(CLIENT_CONFIG_PATH, self.client_config_map)  # Update config file

        if not from_client_password:
            if certs_files_exist(self.client_config_map):
                self.notify(f"Gateway SSL certification files exist in {cert_path}.")
                self.notify("To create new certification files, please first manually delete those files.")
                return

            with begin_placeholder_mode(self):
                while True:
                    pass_phase = await self.app.prompt(
                        prompt='Enter pass phase to generate Gateway SSL certifications  >>> ',
                        is_password=True
                    )
                    if pass_phase is not None and len(pass_phase) > 0:
                        break
                    self.notify("Error: Invalid pass phase")
        else:
            pass_phase = Security.secrets_manager.password.get_secret_value()
        create_self_sign_certs(pass_phase, self.client_config_map)
        self.notify(f"Gateway SSL certification files are created in {cert_path}.")
        self._get_gateway_instance().reload_certs(self.client_config_map)

    async def _generate_gateway_confs(
            self,       # type: HummingbotApplication
            container_id: str, conf_path: str = "/usr/src/app/conf"
    ):
        try:
            cmd: str = f"./setup/generate_conf.sh {conf_path}"
            exec_info = await docker_ipc(method_name="exec_create",
                                         container=container_id,
                                         cmd=cmd,
                                         user="hummingbot")

            await docker_ipc(method_name="exec_start",
                             exec_id=exec_info["Id"],
                             detach=True)
            return
        except asyncio.CancelledError:
            raise
        except Exception:
            raise

    async def _create_gateway(
        self  # type: HummingbotApplication
    ):
        if is_inside_docker:
            with begin_placeholder_mode(self):
                while True:
                    docker_check = await self.app.prompt(
                        prompt="This command is designed to automate Gateway setup when you have installed Hummingbot using Docker,"
                        " Do you want to continue?” (Yes/No) >>>"
                    )
                    if self.app.to_stop_config:
                        return
                    if docker_check in ["Y", "y", "Yes", "yes"]:
                        break
                    if docker_check in ["N", "n", "No", "no"]:
                        return
                    self.notify("Invalid input. Please try again or exit config [CTRL + x].\n")

        gateway_paths: GatewayPaths = get_gateway_paths(self.client_config_map)
        gateway_container_name: str = get_gateway_container_name(self.client_config_map)
        gateway_conf_mount_path: str = gateway_paths.mount_conf_path.as_posix()
        certificate_mount_path: str = gateway_paths.mount_certs_path.as_posix()
        logs_mount_path: str = gateway_paths.mount_logs_path.as_posix()
        gateway_port: int = get_default_gateway_port(self.client_config_map)

        # remove existing container(s)
        try:
            old_container = await docker_ipc(
                "containers",
                all=True,
                filters={"name": gateway_container_name}
            )
            for container in old_container:
                self.notify(f"Removing existing gateway container with id {container['Id']}...")
                await docker_ipc(
                    "remove_container",
                    container["Id"],
                    force=True
                )
        except Exception:
            pass  # silently ignore exception

        await self._generate_certs(from_client_password = True, bypass_source_check = True)  # create cert

        if await self.check_gateway_image(GATEWAY_DOCKER_REPO, GATEWAY_DOCKER_TAG):
            self.notify("Found Gateway docker image. No image pull needed.")
        else:
            self.notify("Pulling Gateway docker image...")
            try:
                await self.pull_gateway_docker(GATEWAY_DOCKER_REPO, GATEWAY_DOCKER_TAG)
                self.logger().info("Done pulling Gateway docker image.")
            except Exception as e:
                self.notify("Error pulling Gateway docker image. Try again.")
                self.logger().network("Error pulling Gateway docker image. Try again.",
                                      exc_info=True,
                                      app_warning_msg=str(e))
                return
        self.notify("Creating new Gateway docker container...")
        host_config: Dict[str, Any] = await docker_ipc(
            "create_host_config",
            port_bindings={15888: gateway_port},
            binds={
                gateway_conf_mount_path: {
                    "bind": "/usr/src/app/conf/",
                    "mode": "rw"
                },
                certificate_mount_path: {
                    "bind": "/usr/src/app/certs/",
                    "mode": "rw"
                },
                logs_mount_path: {
                    "bind": "/usr/src/app/logs/",
                    "mode": "rw"
                },
            }
        )
        container_info: Dict[str, str] = await docker_ipc(
            "create_container",
            image=f"{GATEWAY_DOCKER_REPO}:{GATEWAY_DOCKER_TAG}",
            name=gateway_container_name,
            ports=[15888],
            volumes=[
                gateway_conf_mount_path,
                certificate_mount_path,
                logs_mount_path
            ],
            host_config=host_config,
            environment=[f"GATEWAY_PASSPHRASE={Security.secrets_manager.password.get_secret_value()}"]
        )

        self.notify(f"New Gateway docker container id is {container_info['Id']}.")

        # Save the gateway port number, if it's not already there.
        gateway_config_map = self.client_config_map.gateway
        if gateway_config_map.gateway_api_port != gateway_port:
            gateway_config_map.gateway_api_port = gateway_port
            gateway_config_map.gateway_api_host = "localhost"
            save_to_yml(CLIENT_CONFIG_PATH, self.client_config_map)

        self._get_gateway_instance().base_url = (
            f"https://{gateway_config_map.gateway_api_host}:{gateway_config_map.gateway_api_port}"
        )
        await start_gateway(self.client_config_map)

        # create Gateway configs
        await self._generate_gateway_confs(container_id=container_info["Id"])

        self.notify("Gateway is starting, please wait a moment.")
        # wait about 30 seconds for the gateway to start
        docker_and_gateway_live = await self.ping_gateway_docker_and_api(30)
        if docker_and_gateway_live:
            self.notify("Gateway has started succesfully.")
        else:
            self.notify("Error starting Gateway container.")

    async def ping_gateway_api(self, max_wait: int) -> bool:
        """
        Try to reach the gateway API for up to max_wait seconds
        """
        now = int(time.time())
        gateway_live = await self._get_gateway_instance().ping_gateway()
        while not gateway_live:
            later = int(time.time())
            if later - now > max_wait:
                return False
            await asyncio.sleep(0.5)
            gateway_live = await self._get_gateway_instance().ping_gateway()
            later = int(time.time())

        return True

    async def ping_gateway_docker_and_api(self, max_wait: int) -> bool:
        """
        Try to reach the docker and then the gateway API for up to max_wait seconds
        """
        now = int(time.time())
        docker_live = await self.ping_gateway_docker()
        while not docker_live:
            later = int(time.time())
            if later - now > max_wait:
                return False
            await asyncio.sleep(0.5)
            docker_live = await self.ping_gateway_docker()

        return await self.ping_gateway_api(max_wait)

    async def ping_gateway_docker(self) -> bool:
        try:
            await docker_ipc("version")
            return True
        except Exception:
            return False

    async def pull_gateway_docker(self, docker_repo: str, docker_tag: str):
        last_id = ""
        async for pull_log in docker_ipc_with_generator("pull", docker_repo, tag=docker_tag, stream=True, decode=True):
            new_id = pull_log["id"] if pull_log.get("id") else last_id
            if last_id != new_id:
                self.logger().info(f"Pull Id: {new_id}, Status: {pull_log['status']}")
                last_id = new_id

    async def _gateway_status(self):
        can_reach_docker = await self.ping_gateway_docker()
        if not can_reach_docker:
            self.notify("\nError: It looks like you do not have Docker installed or running. Gateway commands will not "
                        "work without it. Please install or start Docker and restart Hummingbot.")
            return

        if self._gateway_monitor.gateway_status is GatewayStatus.ONLINE:
            try:
                status = await self._get_gateway_instance().get_gateway_status()
                if status is None or status == []:
                    self.notify("There are currently no connectors online.")
                else:
                    self.notify(pd.DataFrame(status))
            except Exception:
                self.notify("\nError: Unable to fetch status of connected Gateway server.")
        else:
            self.notify("\nNo connection to Gateway server exists. Ensure Gateway server is running.")

    async def _update_gateway_configuration(self, key: str, value: Any):
        try:
            response = await self._get_gateway_instance().update_config(key, value)
            self.notify(response["message"])
        except Exception:
            self.notify("\nError: Gateway configuration update failed. See log file for more details.")

    async def _show_gateway_configuration(
        self,  # type: HummingbotApplication
        key: Optional[str] = None,
    ):
        host = self.client_config_map.gateway.gateway_api_host
        port = self.client_config_map.gateway.gateway_api_port
        try:
            config_dict: Dict[str, Any] = await self._gateway_monitor._fetch_gateway_configs()
            if key is not None:
                config_dict = search_configs(config_dict, key)
            self.notify(f"\nGateway Configurations ({host}:{port}):")
            lines = []
            build_config_dict_display(lines, config_dict)
            self.notify("\n".join(lines))

        except asyncio.CancelledError:
            raise
        except Exception:
            remote_host = ':'.join([host, port])
            self.notify(f"\nError: Connection to Gateway {remote_host} failed")

    async def _gateway_connect(
            self,           # type: HummingbotApplication
            connector: str = None
    ):
        wallet_account_id: Optional[str] = None

        with begin_placeholder_mode(self):
            gateway_connections_conf: List[Dict[str, str]] = GatewayConnectionSetting.load()
            if connector is None:
                if len(gateway_connections_conf) < 1:
                    self.notify("No existing connection.\n")
                else:
                    connector_df: pd.DataFrame = build_connector_display(gateway_connections_conf)
                    self.notify(connector_df.to_string(index=False))
            else:
                # get available networks
                connector_configs: Dict[str, Any] = await self._get_gateway_instance().get_connectors()
                connector_config: List[Dict[str, Any]] = [
                    d for d in connector_configs["connectors"] if d["name"] == connector
                ]
                if len(connector_config) < 1:
                    self.notify(f"No available blockchain networks available for the connector '{connector}'.")
                    return
                available_networks: List[Dict[str, Any]] = connector_config[0]["available_networks"]
                trading_type: str = connector_config[0]["trading_type"][0]
                additional_spenders: List[str] = connector_config[0].get("additional_spenders", [])

                # ask user to select a chain. Automatically select if there is only one.
                chains: List[str] = [d['chain'] for d in available_networks]
                chain: str

                # chains as options
                while True:
                    self.app.input_field.completer.set_gateway_chains(chains)
                    chain = await self.app.prompt(
                        prompt=f"Which chain do you want {connector} to connect to? ({', '.join(chains)}) >>> "
                    )
                    if self.app.to_stop_config:
                        self.app.to_stop_config = False
                        return

                    if chain in chains:
                        break
                    self.notify(f"{chain} chain not supported.\n")

                # ask user to select a network. Automatically select if there is only one.
                networks: List[str] = list(
                    itertools.chain.from_iterable([d['networks'] for d in available_networks if d['chain'] == chain])
                )

                network: str
                while True:
                    self.app.input_field.completer.set_gateway_networks(networks)
                    network = await self.app.prompt(
                        prompt=f"Which network do you want {connector} to connect to? ({', '.join(networks)}) >>> "
                    )
                    if self.app.to_stop_config:
                        return
                    if network in networks:
                        break
                    self.notify("Error: Invalid network")

                # test you can connect to the uri, otherwise request the url
                await self._test_node_url_from_gateway_config(chain, network, attempt_connection=False)

                if self.app.to_stop_config:
                    return

                # get wallets for the selected chain
                wallets_response: List[Dict[str, Any]] = await self._get_gateway_instance().get_wallets()
                matching_wallets: List[Dict[str, Any]] = [w for w in wallets_response if w["chain"] == chain]
                wallets: List[str]
                if len(matching_wallets) < 1:
                    wallets = []
                else:
                    wallets = matching_wallets[0]['walletAddresses']

                # if the user has no wallet, ask them to select one
                if len(wallets) < 1 or chain == "near":
                    self.app.clear_input()
                    self.placeholder_mode = True
                    wallet_private_key = await self.app.prompt(
                        prompt=f"Enter your {chain}-{network} wallet private key >>> ",
                        is_password=True
                    )
                    self.app.clear_input()
                    if self.app.to_stop_config:
                        return

                    if chain == "near":
                        wallet_account_id: str = await self.app.prompt(
                            prompt=f"Enter your {chain}-{network} account Id >>> ",
                        )
                        self.app.clear_input()
                        if self.app.to_stop_config:
                            return

                    response: Dict[str, Any] = await self._get_gateway_instance().add_wallet(
                        chain, network, wallet_private_key, id=wallet_account_id
                    )
                    wallet_address: str = response["address"]

                # the user has a wallet. Ask if they want to use it or create a new one.
                else:
                    # print table
                    while True:
                        use_existing_wallet: str = await self.app.prompt(
                            prompt=f"Do you want to connect to {chain}-{network} with one of your existing wallets on "
                                   f"Gateway? (Yes/No) >>> "
                        )
                        if self.app.to_stop_config:
                            return
                        if use_existing_wallet in ["Y", "y", "Yes", "yes", "N", "n", "No", "no"]:
                            break
                        self.notify("Invalid input. Please try again or exit config [CTRL + x].\n")

                    self.app.clear_input()
                    # they use an existing wallet
                    if use_existing_wallet is not None and use_existing_wallet in ["Y", "y", "Yes", "yes"]:
                        native_token: str = native_tokens[chain]
                        wallet_table: List[Dict[str, Any]] = []
                        for w in wallets:
                            balances: Dict[str, Any] = await self._get_gateway_instance().get_balances(
                                chain, network, w, [native_token]
                            )
                            wallet_table.append({"balance": balances['balances'][native_token], "address": w})

                        wallet_df: pd.DataFrame = build_wallet_display(native_token, wallet_table)
                        self.notify(wallet_df.to_string(index=False))
                        self.app.input_field.completer.set_list_gateway_wallets_parameters(wallets_response, chain)

                        while True:
                            wallet_address: str = await self.app.prompt(prompt="Select a gateway wallet >>> ")
                            if self.app.to_stop_config:
                                return
                            if wallet_address in wallets:
                                self.notify(f"You have selected {wallet_address}.")
                                break
                            self.notify("Error: Invalid wallet address")

                    # they want to create a new wallet even though they have other ones
                    else:
                        while True:
                            try:
                                wallet_private_key: str = await self.app.prompt(
                                    prompt=f"Enter your {chain}-{network} wallet private key >>> ",
                                    is_password=True
                                )
                                self.app.clear_input()
                                if self.app.to_stop_config:
                                    return

                                if chain == "near":
                                    wallet_account_id: str = await self.app.prompt(
                                        prompt=f"Enter your {chain}-{network} account Id >>> ",
                                    )
                                    self.app.clear_input()
                                    if self.app.to_stop_config:
                                        return

                                response: Dict[str, Any] = await self._get_gateway_instance().add_wallet(
                                    chain, network, wallet_private_key, id=wallet_account_id
                                )
                                wallet_address = response["address"]

                                break
                            except Exception:
                                self.notify("Error adding wallet. Check private key.\n")

                        # display wallet balance
                        native_token: str = native_tokens[chain]
                        balances: Dict[str, Any] = await self._get_gateway_instance().get_balances(
                            chain, network, wallet_address, [native_token]
                        )
                        wallet_table: List[Dict[str, Any]] = [{"balance": balances['balances'][native_token], "address": wallet_address}]
                        wallet_df: pd.DataFrame = build_wallet_display(native_token, wallet_table)
                        self.notify(wallet_df.to_string(index=False))

                self.app.clear_input()

                # write wallets to Gateway connectors settings.
                GatewayConnectionSetting.upsert_connector_spec(connector, chain, network, trading_type, wallet_address, additional_spenders)
                self.notify(f"The {connector} connector now uses wallet {wallet_address} on {chain}-{network}")

                # update AllConnectorSettings and fee overrides.
                AllConnectorSettings.create_connector_settings()
                AllConnectorSettings.initialize_paper_trade_settings(
                    self.client_config_map.paper_trade.paper_trade_exchanges
                )
                await refresh_trade_fees_config(self.client_config_map)

                # Reload completer here to include newly added gateway connectors
                self.app.input_field.completer = load_completer(self)

    async def _show_gateway_connector_tokens(
            self,           # type: HummingbotApplication
            connector_chain_network: str = None
    ):
        """
        Display connector tokens that hummingbot will report balances for
        """
        if connector_chain_network is None:
            gateway_connections_conf: List[Dict[str, str]] = GatewayConnectionSetting.load()
            if len(gateway_connections_conf) < 1:
                self.notify("No existing connection.\n")
            else:
                connector_df: pd.DataFrame = build_connector_tokens_display(gateway_connections_conf)
                self.notify(connector_df.to_string(index=False))
        else:
            conf: Optional[Dict[str, str]] = GatewayConnectionSetting.get_connector_spec_from_market_name(connector_chain_network)
            if conf is not None:
                connector_df: pd.DataFrame = build_connector_tokens_display([conf])
                self.notify(connector_df.to_string(index=False))
            else:
                self.notify(f"There is no gateway connection for {connector_chain_network}.\n")

    async def _update_gateway_connector_tokens(
            self,           # type: HummingbotApplication
            connector_chain_network: str,
            new_tokens: str,
    ):
        """
        Allow the user to input tokens whose balances they want to monitor are.
        These are not tied to a strategy, rather to the connector-chain-network
        tuple. This has no influence on what tokens the user can use with a
        connector-chain-network and a particular strategy. This is only for
        report balances.
        """
        conf: Optional[Dict[str, str]] = GatewayConnectionSetting.get_connector_spec_from_market_name(connector_chain_network)

        if conf is None:
            self.notify(f"'{connector_chain_network}' is not available. You can add and review available gateway connectors with the command 'gateway connect'.")
        else:
            GatewayConnectionSetting.upsert_connector_spec_tokens(connector_chain_network, new_tokens)
            self.notify(f"The 'balance' command will now report token balances {new_tokens} for '{connector_chain_network}'.")

    async def _gateway_list(
        self           # type: HummingbotApplication
    ):
        connector_list: List[Dict[str, Any]] = await self._get_gateway_instance().get_connectors()
        connectors_tiers: List[Dict[str, Any]] = []
        for connector in connector_list["connectors"]:
            connector['tier'] = get_connector_status(connector['name'])
            available_networks: List[Dict[str, Any]] = connector["available_networks"]
            chains: List[str] = [d['chain'] for d in available_networks]
            connector['chains'] = chains
            connectors_tiers.append(connector)
        connectors_df: pd.DataFrame = build_list_display(connectors_tiers)
        lines = ["    " + line for line in format_df_for_printout(
            connectors_df,
            table_format=self.client_config_map.tables_format).split("\n")]
        self.notify("\n".join(lines))
<<<<<<< HEAD
=======
    
    async def _update_gateway_approve_tokens(
            self,           # type: HummingbotApplication
            connector_chain_network: str,
            tokens: str,
    ):
        """
        Allow the user to approve tokens for spending.
        """
        # get connector specs
        conf: Optional[Dict[str, str]] = GatewayConnectionSetting.get_connector_spec_from_market_name(connector_chain_network)
        if conf is None:
            self.notify(f"'{connector_chain_network}' is not available. You can add and review available gateway connectors with the command 'gateway connect'.")
        else:
            self.logger().info(f"Connector {conf['connector']} Tokens {tokens} will now be approved for spending for '{connector_chain_network}'.")
            # get wallets for the selected chain
            gateway_connections_conf: List[Dict[str, str]] = GatewayConnectionSetting.load()
            if len(gateway_connections_conf) < 1:
                self.notify("No existing wallet.\n")
                return
            connector_wallet: List[Dict[str, Any]] = [w for w in gateway_connections_conf if w["chain"] == conf['chain'] and w["connector"] == conf['connector'] and w["network"] == conf['network']]
            try:
                resp: Dict[str, Any] = await self._get_gateway_instance().approve_token(conf['chain'], conf['network'], connector_wallet[0]['wallet_address'], tokens, conf['connector'])
                transaction_hash: Optional[str] = resp.get("approval", {}).get("hash")
                displayed_pending: bool = False
                while True:
                    pollResp: Dict[str, Any] = await self._get_gateway_instance().get_transaction_status(conf['chain'], conf['network'], transaction_hash)
                    transaction_status: Optional[str] = pollResp.get("txStatus")
                    if transaction_status == 1:
                        self.logger().info(f"Token {tokens} is approved for spending for '{conf['connector']}' for Wallet: {connector_wallet[0]['wallet_address']}.")
                        self.notify(f"Token {tokens} is approved for spending for '{conf['connector']}' for Wallet: {connector_wallet[0]['wallet_address']}.")
                        break
                    elif transaction_status == 2:
                        if not displayed_pending:
                            self.logger().info(f"Token {tokens} approval transaction is pending. Transaction hash: {transaction_hash}")
                            displayed_pending = True
                            await asyncio.sleep(2)
                        continue
                    else:
                        self.logger().info(f"Tokens {tokens} is not approved for spending. Please use manual approval.")
                        self.notify(f"Tokens {tokens} is not approved for spending. Please use manual approval.")
                        break

            except Exception as e:
                self.logger().error(f"Error approving tokens: {e}")
                return
>>>>>>> 9413d1b7

    def _get_gateway_instance(
        self  # type: HummingbotApplication
    ) -> GatewayHttpClient:
        gateway_instance = GatewayHttpClient.get_instance(self.client_config_map)
        return gateway_instance<|MERGE_RESOLUTION|>--- conflicted
+++ resolved
@@ -647,9 +647,7 @@
             connectors_df,
             table_format=self.client_config_map.tables_format).split("\n")]
         self.notify("\n".join(lines))
-<<<<<<< HEAD
-=======
-    
+
     async def _update_gateway_approve_tokens(
             self,           # type: HummingbotApplication
             connector_chain_network: str,
@@ -695,7 +693,6 @@
             except Exception as e:
                 self.logger().error(f"Error approving tokens: {e}")
                 return
->>>>>>> 9413d1b7
 
     def _get_gateway_instance(
         self  # type: HummingbotApplication
