--- conflicted
+++ resolved
@@ -218,22 +218,20 @@
         ConfigVar(key="bitcoin_com_secret_key",
                   prompt="Enter your bitcoin_com secret key >>> ",
                   required_if=using_exchange("bitcoin_com"),
-<<<<<<< HEAD
-                  is_secure=True),
+                  is_secure=True,
+                  is_connect_key=True),
     "hitbtc_api_key":
         ConfigVar(key="hitbtc_api_key",
                   prompt="Enter your HitBTC API key >>> ",
                   required_if=using_exchange("hitbtc"),
-                  is_secure=True),
+                  is_secure=True,
+                  is_connect_key=True),
     "hitbtc_secret_key":
         ConfigVar(key="hitbtc_secret_key",
                   prompt="Enter your HitBTC secret key >>> ",
                   required_if=using_exchange("hitbtc"),
-                  is_secure=True),
-=======
-                  is_secure=True,
-                  is_connect_key=True),
->>>>>>> 2a62f818
+                  is_secure=True,
+                  is_connect_key=True),
     "kraken_api_key":
         ConfigVar(key="kraken_api_key",
                   prompt="Enter your Kraken API key >>> ",
