import random
from typing import Callable
from hummingbot.client.config.config_var import ConfigVar
from hummingbot.client.settings import (
    required_exchanges,
    DEXES,
    DEFAULT_KEY_FILE_PATH,
    DEFAULT_LOG_FILE_PATH,
)
from hummingbot.client.config.config_validators import is_valid_bool


def generate_client_id() -> str:
    vals = [random.choice(range(0, 256)) for i in range(0, 20)]
    return "".join([f"{val:02x}" for val in vals])


# Required conditions
def paper_trade_disabled():
    return global_config_map.get("paper_trade_enabled").value is False


def using_strategy(strategy: str) -> Callable:
    return lambda: global_config_map.get("strategy").value == strategy


def using_exchange(exchange: str) -> Callable:
    return lambda: paper_trade_disabled() and exchange in required_exchanges


def using_wallet() -> bool:
    return paper_trade_disabled() and any([e in DEXES for e in required_exchanges])


def using_bamboo_coordinator_mode() -> bool:
    return global_config_map.get("bamboo_relay_use_coordinator").value


MIN_QUOTE_ORDER_AMOUNTS = [["BTC", 0.0011],
                           ["ETH", 0.05],
                           ["USD", 11],
                           ["BNB", 0.5]]

# Main global config store
global_config_map = {
    # The variables below are usually not prompted during setup process
    "client_id":
        ConfigVar(key="client_id",
                  prompt=None,
                  required_if=lambda: False,
                  default=generate_client_id()),
    "log_level":
        ConfigVar(key="log_level",
                  prompt=None,
                  required_if=lambda: False,
                  default="INFO"),
    "debug_console":
        ConfigVar(key="debug_console",
                  prompt=None,
                  type_str="bool",
                  required_if=lambda: False,
                  default=False),
    "strategy_report_interval":
        ConfigVar(key="strategy_report_interval",
                  prompt=None,
                  type_str="float",
                  required_if=lambda: False,
                  default=900),
    "logger_override_whitelist":
        ConfigVar(key="logger_override_whitelist",
                  prompt=None,
                  required_if=lambda: False,
                  default=["hummingbot.strategy",
                           "hummingbot.market",
                           "hummingbot.wallet",
                           "conf"
                           ],
                  type_str="list"),
    "key_file_path":
        ConfigVar(key="key_file_path",
                  prompt=f"Where would you like to save your private key file? "
                         f"(default '{DEFAULT_KEY_FILE_PATH}') >>> ",
                  required_if=lambda: False,
                  default=DEFAULT_KEY_FILE_PATH),
    "log_file_path":
        ConfigVar(key="log_file_path",
                  prompt=f"Where would you like to save your logs? (default '{DEFAULT_LOG_FILE_PATH}') >>> ",
                  required_if=lambda: False,
                  default=DEFAULT_LOG_FILE_PATH),

    # Required by chosen CEXes or DEXes
    "paper_trade_enabled":
        ConfigVar(key="paper_trade_enabled",
                  prompt="Enable paper trading mode (Yes/No) ? >>> ",
                  type_str="bool",
                  default=False,
                  required_if=lambda: True,
                  validator=is_valid_bool),
    "paper_trade_account_balance":
        ConfigVar(key="paper_trade_account_balance",
                  prompt="Enter paper trade balance settings (Input must be valid json: "
                         "e.g. [[\"ETH\", 10.0], [\"USDC\", 100]]) >>> ",
                  required_if=lambda: False,
                  type_str="json",
                  default=[["USDT", 3000],
                           ["ONE", 1000],
                           ["BTC", 1],
                           ["ETH", 10],
                           ["WETH", 10],
                           ["USDC", 3000],
                           ["TUSD", 3000],
                           ["PAX", 3000]]),
    "binance_api_key":
        ConfigVar(key="binance_api_key",
                  prompt="Enter your Binance API key >>> ",
                  required_if=using_exchange("binance"),
                  is_secure=True),
    "binance_api_secret":
        ConfigVar(key="binance_api_secret",
                  prompt="Enter your Binance API secret >>> ",
                  required_if=using_exchange("binance"),
                  is_secure=True),
    "coinbase_pro_api_key":
        ConfigVar(key="coinbase_pro_api_key",
                  prompt="Enter your Coinbase API key >>> ",
                  required_if=using_exchange("coinbase_pro"),
                  is_secure=True),
    "coinbase_pro_secret_key":
        ConfigVar(key="coinbase_pro_secret_key",
                  prompt="Enter your Coinbase secret key >>> ",
                  required_if=using_exchange("coinbase_pro"),
                  is_secure=True),
    "coinbase_pro_passphrase":
        ConfigVar(key="coinbase_pro_passphrase",
                  prompt="Enter your Coinbase passphrase >>> ",
                  required_if=using_exchange("coinbase_pro"),
                  is_secure=True),
    "huobi_api_key":
        ConfigVar(key="huobi_api_key",
                  prompt="Enter your Huobi API key >>> ",
                  required_if=using_exchange("huobi"),
                  is_secure=True),
    "huobi_secret_key":
        ConfigVar(key="huobi_secret_key",
                  prompt="Enter your Huobi secret key >>> ",
                  required_if=using_exchange("huobi"),
                  is_secure=True),
    "liquid_api_key":
        ConfigVar(key="liquid_api_key",
                  prompt="Enter your Liquid API key >>> ",
                  required_if=using_exchange("liquid"),
                  is_secure=True),
    "liquid_secret_key":
        ConfigVar(key="liquid_secret_key",
                  prompt="Enter your Liquid secret key >>> ",
                  required_if=using_exchange("liquid"),
                  is_secure=True),
    "bamboo_relay_use_coordinator":
        ConfigVar(key="bamboo_relay_use_coordinator",
                  prompt="Would you like to use the Bamboo Relay Coordinator? (Yes/No) >>> ",
                  required_if=lambda: False,
                  type_str="bool",
                  default=False,
                  validator=is_valid_bool),
    "bamboo_relay_pre_emptive_soft_cancels":
        ConfigVar(key="bamboo_relay_pre_emptive_soft_cancels",
                  prompt="Would you like to pre-emptively soft cancel orders? (Yes/No) >>> ",
                  required_if=lambda: False,
                  type_str="bool",
                  default=False,
                  validator=is_valid_bool),
    "bittrex_api_key":
        ConfigVar(key="bittrex_api_key",
                  prompt="Enter your Bittrex API key >>> ",
                  required_if=using_exchange("bittrex"),
                  is_secure=True),
    "bittrex_secret_key":
        ConfigVar(key="bittrex_secret_key",
                  prompt="Enter your Bittrex secret key >>> ",
                  required_if=using_exchange("bittrex"),
                  is_secure=True),
    "kucoin_api_key":
        ConfigVar(key="kucoin_api_key",
                  prompt="Enter your KuCoin API key >>> ",
                  required_if=using_exchange("kucoin"),
                  is_secure=True),
    "kucoin_secret_key":
        ConfigVar(key="kucoin_secret_key",
                  prompt="Enter your KuCoin secret key >>> ",
                  required_if=using_exchange("kucoin"),
                  is_secure=True),
    "kucoin_passphrase":
        ConfigVar(key="kucoin_passphrase",
                  prompt="Enter your KuCoin passphrase >>> ",
                  required_if=using_exchange("kucoin"),
                  is_secure=True),
    "bitcoin_com_api_key":
        ConfigVar(key="bitcoin_com_api_key",
                  prompt="Enter your bitcoin_com API key >>> ",
                  required_if=using_exchange("bitcoin_com"),
                  is_secure=True),
    "bitcoin_com_secret_key":
        ConfigVar(key="bitcoin_com_secret_key",
                  prompt="Enter your bitcoin_com secret key >>> ",
                  required_if=using_exchange("bitcoin_com"),
                  is_secure=True),
<<<<<<< HEAD
    "hitbtc_api_key":
        ConfigVar(key="hitbtc_api_key",
                  prompt="Enter your HitBTC API key >>> ",
                  required_if=using_exchange("hitbtc"),
                  is_secure=True),
    "hitbtc_secret_key":
        ConfigVar(key="hitbtc_secret_key",
                  prompt="Enter your HitBTC secret key >>> ",
                  required_if=using_exchange("hitbtc"),
=======
    "kraken_api_key":
        ConfigVar(key="kraken_api_key",
                  prompt="Enter your Kraken API key >>> ",
                  required_if=using_exchange("kraken"),
                  is_secure=True),
    "kraken_secret_key":
        ConfigVar(key="kraken_secret_key",
                  prompt="Enter your Kraken secret key >>> ",
                  required_if=using_exchange("kraken"),
>>>>>>> 5f18fce0
                  is_secure=True),
    "wallet":
        ConfigVar(key="wallet",
                  prompt="Would you like to import an existing wallet or create a new wallet? (import/create) >>> ",
                  required_if=using_wallet,
                  is_secure=True),
    "ethereum_rpc_url":
        ConfigVar(key="ethereum_rpc_url",
                  prompt="Which Ethereum node would you like your client to connect to? >>> ",
                  required_if=using_wallet),
    "ethereum_chain_name":
        ConfigVar(key="ethereum_chain_name",
                  prompt="What is your preferred ethereum chain name? >>> ",
                  type_str="str",
                  required_if=lambda: False,
                  default="MAIN_NET"),
    "ethereum_token_overrides":
        ConfigVar(key="ethereum_token_overrides",
                  prompt="What is your preferred ethereum token overrides? >>> ",
                  type_str="json",
                  required_if=lambda: False,
                  default={}),
    # Whether or not to invoke cancel_all on exit if marketing making on a open order book DEX (e.g. Radar Relay)
    "on_chain_cancel_on_exit":
        ConfigVar(key="on_chain_cancel_on_exit",
                  prompt="Would you like to cancel transactions on chain if using an open order books exchanges? >>> ",
                  required_if=lambda: False,
                  type_str="bool",
                  default=False),
    "exchange_rate_conversion":
        ConfigVar(key="exchange_rate_conversion",
                  prompt="Enter your custom exchange rate conversion settings (Input must be valid json) >>> ",
                  required_if=lambda: False,
                  type_str="json",
                  default=[["USD", 1.0, "manual"],
                           ["DAI", 1.0, "coin_gecko_api"],
                           ["USDT", 1.0, "coin_gecko_api"],
                           ["USDC", 1.0, "coin_gecko_api"],
                           ["TUSD", 1.0, "coin_gecko_api"]]),
    "exchange_rate_fetcher":
        ConfigVar(key="exchange_rate_fetcher",
                  prompt="Enter your custom exchange rate fetcher settings >>> ",
                  required_if=lambda: False,
                  type_str="list",
                  default=[["ETH", "coin_gecko_api"],
                           ["DAI", "coin_gecko_api"]]),
    "kill_switch_enabled":
        ConfigVar(key="kill_switch_enabled",
                  prompt="Would you like to enable the kill switch? (Yes/No) >>> ",
                  required_if=paper_trade_disabled,
                  type_str="bool",
                  default=False,
                  validator=is_valid_bool),
    "kill_switch_rate":
        ConfigVar(key="kill_switch_rate",
                  prompt="At what profit/loss rate would you like the bot to stop? "
                         "(e.g. -0.05 equals 5 percent loss) >>> ",
                  type_str="float",
                  default=-1,
                  required_if=lambda: global_config_map["kill_switch_enabled"].value),
    "telegram_enabled":
        ConfigVar(key="telegram_enabled",
                  prompt="Would you like to enable telegram? >>> ",
                  type_str="bool",
                  default=False,
                  required_if=lambda: False),
    "telegram_token":
        ConfigVar(key="telegram_token",
                  prompt="What is your telegram token? >>> ",
                  required_if=lambda: False),
    "telegram_chat_id":
        ConfigVar(key="telegram_chat_id",
                  prompt="What is your telegram chat id? >>> ",
                  required_if=lambda: False),
    "exchange_rate_default_data_feed":
        ConfigVar(key="exchange_rate_default_data_feed",
                  prompt="What is your default exchange rate data feed name? >>> ",
                  required_if=lambda: False,
                  default="coin_gecko_api"),
    "send_error_logs":
        ConfigVar(key="send_error_logs",
                  prompt="Would you like to send error logs to hummingbot? (Yes/No) >>> ",
                  type_str="bool",
                  default=True),
    "min_quote_order_amount":
        ConfigVar(key="min_quote_order_amount",
                  prompt=None,
                  required_if=lambda: False,
                  type_str="json",
                  default=MIN_QUOTE_ORDER_AMOUNTS,
                  migration_default=MIN_QUOTE_ORDER_AMOUNTS),
}<|MERGE_RESOLUTION|>--- conflicted
+++ resolved
@@ -204,7 +204,6 @@
                   prompt="Enter your bitcoin_com secret key >>> ",
                   required_if=using_exchange("bitcoin_com"),
                   is_secure=True),
-<<<<<<< HEAD
     "hitbtc_api_key":
         ConfigVar(key="hitbtc_api_key",
                   prompt="Enter your HitBTC API key >>> ",
@@ -214,7 +213,7 @@
         ConfigVar(key="hitbtc_secret_key",
                   prompt="Enter your HitBTC secret key >>> ",
                   required_if=using_exchange("hitbtc"),
-=======
+                  is_secure=True),
     "kraken_api_key":
         ConfigVar(key="kraken_api_key",
                   prompt="Enter your Kraken API key >>> ",
@@ -224,7 +223,6 @@
         ConfigVar(key="kraken_secret_key",
                   prompt="Enter your Kraken secret key >>> ",
                   required_if=using_exchange("kraken"),
->>>>>>> 5f18fce0
                   is_secure=True),
     "wallet":
         ConfigVar(key="wallet",
