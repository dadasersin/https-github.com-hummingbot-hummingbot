--- conflicted
+++ resolved
@@ -10,22 +10,6 @@
 from hummingbot.core.clock import Clock
 from hummingbot.logger import HummingbotLogger
 from hummingbot.logger.application_warning import ApplicationWarning
-<<<<<<< HEAD
-from hummingbot.connector.exchange.binance.binance_market import BinanceMarket
-from hummingbot.connector.exchange.binance_us.binance_us_market import BinanceUsMarket
-from hummingbot.connector.exchange.bittrex.bittrex_market import BittrexMarket
-from hummingbot.connector.exchange.kucoin.kucoin_market import KucoinMarket
-from hummingbot.connector.exchange.coinbase_pro.coinbase_pro_market import CoinbaseProMarket
-from hummingbot.connector.exchange.huobi.huobi_market import HuobiMarket
-from hummingbot.connector.exchange.liquid.liquid_market import LiquidMarket
-from hummingbot.connector.exchange.eterbase.eterbase_market import EterbaseMarket
-from hummingbot.connector.exchange.paper_trade import create_paper_trade_market
-from hummingbot.connector.exchange.radar_relay.radar_relay_market import RadarRelayMarket
-from hummingbot.connector.exchange.bamboo_relay.bamboo_relay_market import BambooRelayMarket
-from hummingbot.connector.exchange.dolomite.dolomite_market import DolomiteMarket
-from hummingbot.connector.exchange.kraken.kraken_market import KrakenMarket
-=======
->>>>>>> ecfc6da3
 from hummingbot.model.sql_connection_manager import SQLConnectionManager
 
 from hummingbot.connector.exchange.paper_trade import create_paper_trade_market
@@ -233,31 +217,7 @@
                     raise
                 paper_trade_account_balance = global_config_map.get("paper_trade_account_balance").value
                 for asset, balance in paper_trade_account_balance.items():
-<<<<<<< HEAD
-                    market.set_balance(asset, balance)
-
-            elif market_name == "binance":
-                binance_api_key = global_config_map.get("binance_api_key").value
-                binance_api_secret = global_config_map.get("binance_api_secret").value
-                market = BinanceMarket(
-                    binance_api_key,
-                    binance_api_secret,
-                    trading_pairs=trading_pairs,
-                    trading_required=self._trading_required
-                )
-                
-            elif market_name == "binance_us":
-                binance_us_api_key = global_config_map.get("binance_us_api_key").value
-                binance_us_api_secret = global_config_map.get("binance_us_api_secret").value
-                market = BinanceUsMarket(
-                    binance_us_api_key,
-                    binance_us_api_secret,
-                    trading_pairs=trading_pairs,
-                    trading_required=self._trading_required
-                )
-=======
                     connector.set_balance(asset, balance)
->>>>>>> ecfc6da3
 
             elif connector_name in CEXES or connector_name in DERIVATIVES:
                 keys = dict((key, value.value) for key, value in dict(filter(lambda item: connector_name in item[0], global_config_map.items())).items())
