#!/usr/bin/env python

import asyncio
from collections import deque
import logging
import time
from eth_account.local import LocalAccount
from typing import List, Dict, Optional, Tuple, Set, Deque

from hummingbot.client.command import __all__ as commands
from hummingbot.core.clock import Clock
from hummingbot.core.data_type.order_book_tracker import OrderBookTrackerDataSourceType
from hummingbot.logger import HummingbotLogger
from hummingbot.logger.application_warning import ApplicationWarning
from hummingbot.market.binance.binance_market import BinanceMarket
from hummingbot.market.bittrex.bittrex_market import BittrexMarket
from hummingbot.market.coinbase_pro.coinbase_pro_market import CoinbaseProMarket
from hummingbot.market.ddex.ddex_market import DDEXMarket
from hummingbot.market.huobi.huobi_market import HuobiMarket
from hummingbot.market.market_base import MarketBase
from hummingbot.market.paper_trade import create_paper_trade_market
from hummingbot.market.radar_relay.radar_relay_market import RadarRelayMarket
from hummingbot.market.bamboo_relay.bamboo_relay_market import BambooRelayMarket
from hummingbot.market.bitroyal.bitroyal_market import BitroyalMarket
from hummingbot.market.idex.idex_market import IDEXMarket
from hummingbot.market.dolomite.dolomite_market import DolomiteMarket
from hummingbot.model.sql_connection_manager import SQLConnectionManager

from hummingbot.wallet.ethereum.ethereum_chain import EthereumChain
from hummingbot.wallet.ethereum.web3_wallet import Web3Wallet
from hummingbot.client.ui.keybindings import load_key_bindings
from hummingbot.client.ui.parser import load_parser, ThrowingArgumentParser
from hummingbot.client.ui.hummingbot_cli import HummingbotCLI
from hummingbot.client.ui.completer import load_completer
from hummingbot.client.errors import InvalidCommandError, ArgumentParserError
from hummingbot.client.config.in_memory_config_map import in_memory_config_map
from hummingbot.client.config.global_config_map import global_config_map
from hummingbot.client.liquidity_bounty.liquidity_bounty_config_map import liquidity_bounty_config_map
from hummingbot.client.config.config_helpers import get_erc20_token_addresses
from hummingbot.logger.report_aggregator import ReportAggregator
from hummingbot.strategy.strategy_base import StrategyBase
from hummingbot.strategy.cross_exchange_market_making import CrossExchangeMarketPair

from hummingbot.core.utils.kill_switch import KillSwitch
from hummingbot.data_feed.data_feed_base import DataFeedBase
from hummingbot.notifier.notifier_base import NotifierBase
from hummingbot.notifier.telegram_notifier import TelegramNotifier
from hummingbot.strategy.market_trading_pair_tuple import MarketTradingPairTuple
from hummingbot.client.liquidity_bounty.bounty_utils import LiquidityBounty
from hummingbot.market.markets_recorder import MarketsRecorder


s_logger = None

MARKET_CLASSES = {
    "bamboo_relay": BambooRelayMarket,
    "binance": BinanceMarket,
    "coinbase_pro": CoinbaseProMarket,
    "ddex": DDEXMarket,
    "huobi": HuobiMarket,
    "idex": IDEXMarket,
    "radar_relay": RadarRelayMarket,
<<<<<<< HEAD
    "dolomite": DolomiteMarket,
    "bittrex": BittrexMarket
=======
    "bittrex": BittrexMarket,
>>>>>>> dbbd17b0
    "bitroyal": BitroyalMarket,
}


class HummingbotApplication(*commands):
    KILL_TIMEOUT = 10.0
    IDEX_KILL_TIMEOUT = 30.0
    APP_WARNING_EXPIRY_DURATION = 3600.0
    APP_WARNING_STATUS_LIMIT = 6

    _main_app: Optional["HummingbotApplication"] = None

    @classmethod
    def logger(cls) -> HummingbotLogger:
        global s_logger
        if s_logger is None:
            s_logger = logging.getLogger(__name__)
        return s_logger

    @classmethod
    def main_application(cls) -> "HummingbotApplication":
        if cls._main_app is None:
            cls._main_app = HummingbotApplication()
        return cls._main_app

    def __init__(self):
        self.ev_loop: asyncio.BaseEventLoop = asyncio.get_event_loop()
        self.parser: ThrowingArgumentParser = load_parser(self)
        self.app = HummingbotCLI(
            input_handler=self._handle_command, bindings=load_key_bindings(self), completer=load_completer(self)
        )

        self.acct: Optional[LocalAccount] = None
        self.markets: Dict[str, MarketBase] = {}
        self.wallet: Optional[Web3Wallet] = None
        self.strategy_task: Optional[asyncio.Task] = None
        self.strategy: Optional[StrategyBase] = None
        self.market_pair: Optional[CrossExchangeMarketPair] = None
        self.market_trading_pair_tuples: List[MarketTradingPairTuple] = []
        self.clock: Optional[Clock] = None

        self.init_time: int = int(time.time() * 1e3)
        self.start_time: Optional[int] = None
        self.assets: Optional[Set[str]] = set()
        self.starting_balances = {}
        self.placeholder_mode = False
        self.log_queue_listener: Optional[logging.handlers.QueueListener] = None
        self.reporting_module: Optional[ReportAggregator] = None
        self.data_feed: Optional[DataFeedBase] = None
        self.notifiers: List[NotifierBase] = []
        self.kill_switch: Optional[KillSwitch] = None
        self.liquidity_bounty: Optional[LiquidityBounty] = None
        self._initialize_liquidity_bounty()
        self._app_warnings: Deque[ApplicationWarning] = deque()
        self._trading_required: bool = True

        self.trade_fill_db: SQLConnectionManager = SQLConnectionManager.get_trade_fills_instance()
        self.markets_recorder: Optional[MarketsRecorder] = None

    def init_reporting_module(self):
        if not self.reporting_module:
            self.reporting_module = ReportAggregator(
                self,
                report_aggregation_interval=global_config_map["reporting_aggregation_interval"].value,
                log_report_interval=global_config_map["reporting_log_interval"].value,
            )
        self.reporting_module.start()

    def _notify(self, msg: str):
        self.app.log(msg)
        for notifier in self.notifiers:
            notifier.add_msg_to_queue(msg)

    def _handle_command(self, raw_command: str):
        raw_command = raw_command.lower().strip()
        try:
            if self.placeholder_mode:
                pass
            else:
                logging.getLogger("hummingbot.command_history").info(raw_command)
                args = self.parser.parse_args(args=raw_command.split())
                kwargs = vars(args)
                if not hasattr(args, "func"):
                    return
                f = args.func
                del kwargs["func"]
                f(**kwargs)
        except InvalidCommandError as e:
            self._notify("Invalid command: %s" % (str(e),))
        except ArgumentParserError as e:
            self._notify(str(e))
        except NotImplementedError:
            self._notify("Command not yet implemented. This feature is currently under development.")
        except Exception as e:
            self.logger().error(e, exc_info=True)

    async def _cancel_outstanding_orders(self) -> bool:
        success = True
        try:
            on_chain_cancel_on_exit = global_config_map.get("on_chain_cancel_on_exit").value
            bamboo_relay_use_coordinator = global_config_map.get("bamboo_relay_use_coordinator").value
            kill_timeout: float = self.KILL_TIMEOUT
            self._notify("Cancelling outstanding orders...")

            for market_name, market in self.markets.items():
                if market_name == "idex":
                    self._notify(f"IDEX cancellations may take up to {int(self.IDEX_KILL_TIMEOUT)} seconds...")
                    kill_timeout = self.IDEX_KILL_TIMEOUT
                # By default, the bot does not cancel orders on exit on Radar Relay or Bamboo Relay,
                # since all open orders will expire in a short window
                if not on_chain_cancel_on_exit and (market_name == "radar_relay" or (market_name == "bamboo_relay" and not bamboo_relay_use_coordinator)):
                    continue
                cancellation_results = await market.cancel_all(kill_timeout)
                uncancelled = list(filter(lambda cr: cr.success is False, cancellation_results))
                if len(uncancelled) > 0:
                    success = False
                    uncancelled_order_ids = list(map(lambda cr: cr.order_id, uncancelled))
                    self._notify("\nFailed to cancel the following orders on %s:\n%s" % (
                        market_name,
                        '\n'.join(uncancelled_order_ids)
                    ))
        except Exception:
            self.logger().error(f"Error canceling outstanding orders.", exc_info=True)
            success = False
        if success:
            self._notify("All outstanding orders cancelled.")
        return success

    async def run(self):
        await self.app.run()

    def add_application_warning(self, app_warning: ApplicationWarning):
        self._expire_old_application_warnings()
        self._app_warnings.append(app_warning)

    def clear_application_warning(self):
        self._app_warnings.clear()

    @staticmethod
    def _initialize_market_assets(market_name: str, symbols: List[str]) -> List[Tuple[str, str]]:
        market: MarketBase = MARKET_CLASSES.get(market_name, MarketBase)
        market_symbols: List[Tuple[str, str]] = [market.split_symbol(symbol) for symbol in symbols]
        return market_symbols

    def _initialize_wallet(self, token_symbols: List[str]):
        ethereum_rpc_url = global_config_map.get("ethereum_rpc_url").value
        erc20_token_addresses = get_erc20_token_addresses(token_symbols)

        if self.acct is not None:
<<<<<<< HEAD
            chain_name: str = global_config_map.get("ethereum_chain_name").value
=======
>>>>>>> dbbd17b0
            self.wallet: Web3Wallet = Web3Wallet(
                private_key=self.acct.privateKey,
                backend_urls=[ethereum_rpc_url],
                erc20_token_addresses=erc20_token_addresses,
<<<<<<< HEAD
                chain=getattr(EthereumChain, chain_name),
=======
                chain=EthereumChain.MAIN_NET,
>>>>>>> dbbd17b0
            )

    def _initialize_markets(self, market_names: List[Tuple[str, List[str]]]):
        ethereum_rpc_url = global_config_map.get("ethereum_rpc_url").value

        # aggregate symbols if there are duplicate markets
        market_symbols_map = {}
        for market_name, symbols in market_names:
            if market_name not in market_symbols_map:
                market_symbols_map[market_name] = []
            market_symbols_map[market_name] += symbols

        for market_name, symbols in market_symbols_map.items():
            if global_config_map.get("paper_trade_enabled").value:
                self._notify(f"\nPaper trade is enabled for market {market_name}")
                try:
                    market = create_paper_trade_market(market_name, symbols)
                except Exception:
                    raise
                paper_trade_account_balance = global_config_map.get("paper_trade_account_balance").value
                for asset, balance in paper_trade_account_balance:
                    market.set_balance(asset, balance)

            elif market_name == "ddex" and self.wallet:
                market = DDEXMarket(
                    wallet=self.wallet,
                    ethereum_rpc_url=ethereum_rpc_url,
                    order_book_tracker_data_source_type=OrderBookTrackerDataSourceType.EXCHANGE_API,
                    symbols=symbols,
                    trading_required=self._trading_required,
                )

            elif market_name == "idex" and self.wallet:
                idex_api_key: str = global_config_map.get("idex_api_key").value
                try:
                    market = IDEXMarket(
                        idex_api_key=idex_api_key,
                        wallet=self.wallet,
                        ethereum_rpc_url=ethereum_rpc_url,
                        order_book_tracker_data_source_type=OrderBookTrackerDataSourceType.EXCHANGE_API,
                        symbols=symbols,
                        trading_required=self._trading_required,
                    )
                except Exception as e:
                    self.logger().error(str(e))

            elif market_name == "binance":
                binance_api_key = global_config_map.get("binance_api_key").value
                binance_api_secret = global_config_map.get("binance_api_secret").value
                market = BinanceMarket(
                    binance_api_key,
                    binance_api_secret,
                    order_book_tracker_data_source_type=OrderBookTrackerDataSourceType.EXCHANGE_API,
                    symbols=symbols,
                    trading_required=self._trading_required,
                )

            elif market_name == "radar_relay" and self.wallet:
                market = RadarRelayMarket(
                    wallet=self.wallet,
                    ethereum_rpc_url=ethereum_rpc_url,
                    symbols=symbols,
                    trading_required=self._trading_required,
                )

            elif market_name == "bamboo_relay" and self.wallet:
                use_coordinator = global_config_map.get("bamboo_relay_use_coordinator").value
                pre_emptive_soft_cancels = global_config_map.get("bamboo_relay_pre_emptive_soft_cancels").value
                market = BambooRelayMarket(
                    wallet=self.wallet,
                    ethereum_rpc_url=ethereum_rpc_url,
                    symbols=symbols,
                    use_coordinator=use_coordinator,
                    pre_emptive_soft_cancels=pre_emptive_soft_cancels,
                    trading_required=self._trading_required,
                )

            elif market_name == "coinbase_pro":
                coinbase_pro_api_key = global_config_map.get("coinbase_pro_api_key").value
                coinbase_pro_secret_key = global_config_map.get("coinbase_pro_secret_key").value
                coinbase_pro_passphrase = global_config_map.get("coinbase_pro_passphrase").value

                market = CoinbaseProMarket(
                    coinbase_pro_api_key,
                    coinbase_pro_secret_key,
                    coinbase_pro_passphrase,
                    symbols=symbols,
                    trading_required=self._trading_required,
                )
            elif market_name == "huobi":
                huobi_api_key = global_config_map.get("huobi_api_key").value
                huobi_secret_key = global_config_map.get("huobi_secret_key").value
<<<<<<< HEAD
                market = HuobiMarket(huobi_api_key,
                                     huobi_secret_key,
                                     order_book_tracker_data_source_type=OrderBookTrackerDataSourceType.EXCHANGE_API,
                                     symbols=symbols,
                                     trading_required=self._trading_required)
            elif market_name == "dolomite" and self.wallet:
                is_test_net: bool = global_config_map.get("ethereum_chain_name").value == "DOLOMITE_TEST"
                market = DolomiteMarket(
                    wallet=self.wallet,
                    ethereum_rpc_url=ethereum_rpc_url,
                    order_book_tracker_data_source_type=OrderBookTrackerDataSourceType.EXCHANGE_API,
                    symbols=symbols,
                    isTestNet=is_test_net,
                    trading_required=self._trading_required,
=======
                market = HuobiMarket(
                    huobi_api_key,
                    huobi_secret_key,
                    order_book_tracker_data_source_type=OrderBookTrackerDataSourceType.EXCHANGE_API,
                    symbols=symbols,
                    trading_required=self._trading_required
>>>>>>> dbbd17b0
                )
            elif market_name == "bittrex":
                bittrex_api_key = global_config_map.get("bittrex_api_key").value
                bittrex_secret_key = global_config_map.get("bittrex_secret_key").value
                market = BittrexMarket(bittrex_api_key,
                                       bittrex_secret_key,
                                       order_book_tracker_data_source_type=OrderBookTrackerDataSourceType.EXCHANGE_API,
                                       symbols=symbols,
<<<<<<< HEAD
                                       trading_required=self._trading_required)
=======
                                       trading_required=self._trading_required
                                       )
>>>>>>> dbbd17b0
            elif market_name == "bitroyal":
                bitroyal_api_key = global_config_map.get("bitroyal_api_key").value
                bitroyal_secret_key = global_config_map.get("bitroyal_secret_key").value
                market = BitroyalMarket(
                    bitroyal_api_key, bitroyal_secret_key, symbols=symbols, trading_required=self._trading_required
                )
            else:
                raise ValueError(f"Market name {market_name} is invalid.")

            self.markets[market_name]: MarketBase = market

        self.markets_recorder = MarketsRecorder(
            self.trade_fill_db,
            list(self.markets.values()),
            in_memory_config_map.get("strategy_file_path").value,
            in_memory_config_map.get("strategy").value,
        )
        self.markets_recorder.start()

    def _initialize_notifiers(self):
        if global_config_map.get("telegram_enabled").value:
            # TODO: refactor to use single instance
            if not any([isinstance(n, TelegramNotifier) for n in self.notifiers]):
                self.notifiers.append(
                    TelegramNotifier(
                        token=global_config_map["telegram_token"].value,
                        chat_id=global_config_map["telegram_chat_id"].value,
                        hb=self,
                    )
                )
        for notifier in self.notifiers:
            notifier.start()

    def _initialize_liquidity_bounty(self):
        if (
            liquidity_bounty_config_map.get("liquidity_bounty_enabled").value is not None
            and liquidity_bounty_config_map.get("liquidity_bounty_client_id").value is not None
        ):
            self.liquidity_bounty = LiquidityBounty.get_instance()
            self.liquidity_bounty.start()<|MERGE_RESOLUTION|>--- conflicted
+++ resolved
@@ -60,12 +60,8 @@
     "huobi": HuobiMarket,
     "idex": IDEXMarket,
     "radar_relay": RadarRelayMarket,
-<<<<<<< HEAD
     "dolomite": DolomiteMarket,
-    "bittrex": BittrexMarket
-=======
     "bittrex": BittrexMarket,
->>>>>>> dbbd17b0
     "bitroyal": BitroyalMarket,
 }
 
@@ -215,19 +211,12 @@
         erc20_token_addresses = get_erc20_token_addresses(token_symbols)
 
         if self.acct is not None:
-<<<<<<< HEAD
             chain_name: str = global_config_map.get("ethereum_chain_name").value
-=======
->>>>>>> dbbd17b0
             self.wallet: Web3Wallet = Web3Wallet(
                 private_key=self.acct.privateKey,
                 backend_urls=[ethereum_rpc_url],
                 erc20_token_addresses=erc20_token_addresses,
-<<<<<<< HEAD
                 chain=getattr(EthereumChain, chain_name),
-=======
-                chain=EthereumChain.MAIN_NET,
->>>>>>> dbbd17b0
             )
 
     def _initialize_markets(self, market_names: List[Tuple[str, List[str]]]):
@@ -320,7 +309,6 @@
             elif market_name == "huobi":
                 huobi_api_key = global_config_map.get("huobi_api_key").value
                 huobi_secret_key = global_config_map.get("huobi_secret_key").value
-<<<<<<< HEAD
                 market = HuobiMarket(huobi_api_key,
                                      huobi_secret_key,
                                      order_book_tracker_data_source_type=OrderBookTrackerDataSourceType.EXCHANGE_API,
@@ -335,14 +323,6 @@
                     symbols=symbols,
                     isTestNet=is_test_net,
                     trading_required=self._trading_required,
-=======
-                market = HuobiMarket(
-                    huobi_api_key,
-                    huobi_secret_key,
-                    order_book_tracker_data_source_type=OrderBookTrackerDataSourceType.EXCHANGE_API,
-                    symbols=symbols,
-                    trading_required=self._trading_required
->>>>>>> dbbd17b0
                 )
             elif market_name == "bittrex":
                 bittrex_api_key = global_config_map.get("bittrex_api_key").value
@@ -351,12 +331,7 @@
                                        bittrex_secret_key,
                                        order_book_tracker_data_source_type=OrderBookTrackerDataSourceType.EXCHANGE_API,
                                        symbols=symbols,
-<<<<<<< HEAD
                                        trading_required=self._trading_required)
-=======
-                                       trading_required=self._trading_required
-                                       )
->>>>>>> dbbd17b0
             elif market_name == "bitroyal":
                 bitroyal_api_key = global_config_map.get("bitroyal_api_key").value
                 bitroyal_secret_key = global_config_map.get("bitroyal_secret_key").value
