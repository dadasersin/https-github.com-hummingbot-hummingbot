--- conflicted
+++ resolved
@@ -51,25 +51,6 @@
 
 s_logger = None
 
-<<<<<<< HEAD
-MARKET_CLASSES = {
-    "bamboo_relay": BambooRelayMarket,
-    "binance": BinanceMarket,
-    "binance_perpetuals": BinancePerpetualMarket,
-    "coinbase_pro": CoinbaseProMarket,
-    "huobi": HuobiMarket,
-    "liquid": LiquidMarket,
-    "radar_relay": RadarRelayMarket,
-    "dolomite": DolomiteMarket,
-    "bittrex": BittrexMarket,
-    "kucoin": KucoinMarket,
-    "bitcoin_com": BitcoinComMarket,
-    "eterbase": EterbaseMarket,
-    "kraken": KrakenMarket
-}
-
-=======
->>>>>>> a0b9842d
 
 class HummingbotApplication(*commands):
     KILL_TIMEOUT = 10.0
