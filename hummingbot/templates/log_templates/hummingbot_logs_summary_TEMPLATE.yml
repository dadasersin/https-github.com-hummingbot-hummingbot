--- conflicted
+++ resolved
@@ -62,33 +62,17 @@
         level: INFO
         handlers: [console, file_handler]
         propagate: false
-<<<<<<< HEAD
     hummingbot.market:
-=======
+      level: INFO
+        handlers: [console, file_handler]
+        propagate: false
     hummingbot.wallet:
->>>>>>> 7eab23e7
         level: INFO
         handlers: [console, file_handler]
         propagate: false
     wings.event_reporter:
         level: EVENT_LOG
         handlers: [file_handler]
-        propagate: false
-<<<<<<< HEAD
-    wings.wallet:
-=======
-    wings.tracker:
-        level: WARNING
-        handlers: [console_warning, file_handler]
-        propagate: false
-    wings.data_source:
-        level: WARNING
-        handlers: [console_warning, file_handler]
-        propagate: false
-    wings.market:
->>>>>>> 7eab23e7
-        level: INFO
-        handlers: [console, file_handler]
         propagate: false
     conf:
         level: INFO
