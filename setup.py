#!/usr/bin/env python

from setuptools import setup
from Cython.Build import cythonize
import numpy as np
import os
import subprocess
import sys

is_posix = (os.name == "posix")

if is_posix:
    os_name = subprocess.check_output("uname").decode("utf8")
    if "Darwin" in os_name:
        os.environ["CFLAGS"] = "-stdlib=libc++ -std=c++11"
    else:
        os.environ["CFLAGS"] = "-std=c++11"


def main():
    cpu_count = os.cpu_count() or 8
    version = "20210309"
    packages = [
        "hummingbot",
        "hummingbot.client",
        "hummingbot.client.command",
        "hummingbot.client.config",
        "hummingbot.client.ui",
        "hummingbot.core",
        "hummingbot.core.data_type",
        "hummingbot.core.event",
        "hummingbot.core.management",
        "hummingbot.core.utils",
        "hummingbot.data_feed",
        "hummingbot.logger",
        "hummingbot.market",
        "hummingbot.connector",
        "hummingbot.connector.connector",
        "hummingbot.connector.connector.balancer",
        "hummingbot.connector.connector.terra",
        "hummingbot.connector.exchange",
        "hummingbot.connector.exchange.binance",
        "hummingbot.connector.exchange.bitfinex",
        "hummingbot.connector.exchange.bittrex",
        "hummingbot.connector.exchange.bamboo_relay",
        "hummingbot.connector.exchange.coinbase_pro",
        "hummingbot.connector.exchange.dydx",
        "hummingbot.connector.exchange.huobi",
        "hummingbot.connector.exchange.radar_relay",
        "hummingbot.connector.exchange.kraken",
        "hummingbot.connector.exchange.crypto_com",
        "hummingbot.connector.exchange.kucoin",
        "hummingbot.connector.exchange.loopring",
        "hummingbot.connector.exchange.okex",
        "hummingbot.connector.exchange.liquid",
        "hummingbot.connector.exchange.dolomite",
        "hummingbot.connector.exchange.eterbase",
<<<<<<< HEAD
        "hummingbot.connector.exchange.tokocrypto",
=======
        "hummingbot.connector.exchange.beaxy",
>>>>>>> 806f975e
        "hummingbot.connector.exchange.bitmax",
        "hummingbot.connector.derivative",
        "hummingbot.connector.derivative.binance_perpetual",
        "hummingbot.script",
        "hummingbot.strategy",
        "hummingbot.strategy.amm_arb",
        "hummingbot.strategy.arbitrage",
        "hummingbot.strategy.cross_exchange_market_making",
        "hummingbot.strategy.pure_market_making",
        "hummingbot.strategy.perpetual_market_making",
        "hummingbot.templates",
        "hummingbot.wallet",
        "hummingbot.wallet.ethereum",
        "hummingbot.wallet.ethereum.uniswap",
        "hummingbot.wallet.ethereum.watcher",
        "hummingbot.wallet.ethereum.zero_ex",
    ]
    package_data = {
        "hummingbot": [
            "core/cpp/*",
            "wallet/ethereum/zero_ex/*.json",
            "wallet/ethereum/token_abi/*.json",
            "wallet/ethereum/erc20_tokens.json",
            "wallet/ethereum/erc20_tokens_kovan.json",
            "VERSION",
            "templates/*TEMPLATE.yml"
        ],
    }
    install_requires = [
        "aioconsole",
        "aiokafka",
        "attrdict",
        "cytoolz",
        "eth-abi",
        "eth-account",
        "eth-bloom",
        "eth-hash",
        "eth-keyfile",
        "eth-keys",
        "eth-rlp",
        "eth-utils",
        "hexbytes",
        "kafka-python",
        "lru-dict",
        "parsimonious",
        "pycryptodome",
        "requests",
        "rlp",
        "toolz",
        "tzlocal",
        "urllib3",
        "web3",
        "websockets",
        "aiohttp",
        "async-timeout",
        "attrs",
        "certifi",
        "chardet",
        "cython==0.29.15",
        "idna",
        "idna_ssl",
        "multidict",
        "numpy",
        "pandas",
        "pytz",
        "pyyaml",
        "python-binance==0.7.5",
        "sqlalchemy",
        "ujson",
        "yarl",
    ]

    cython_kwargs = {
        "language": "c++",
        "language_level": 3,
    }

    if is_posix:
        cython_kwargs["nthreads"] = cpu_count

    if "DEV_MODE" in os.environ:
        version += ".dev1"
        package_data[""] = [
            "*.pxd", "*.pyx", "*.h"
        ]
        package_data["hummingbot"].append("core/cpp/*.cpp")

    if len(sys.argv) > 1 and sys.argv[1] == "build_ext" and is_posix:
        sys.argv.append(f"--parallel={cpu_count}")

    setup(name="hummingbot",
          version=version,
          description="Hummingbot",
          url="https://github.com/CoinAlpha/hummingbot",
          author="CoinAlpha, Inc.",
          author_email="dev@hummingbot.io",
          license="Apache 2.0",
          packages=packages,
          package_data=package_data,
          install_requires=install_requires,
          ext_modules=cythonize(["hummingbot/**/*.pyx"], **cython_kwargs),
          include_dirs=[
              np.get_include()
          ],
          scripts=[
              "bin/hummingbot.py",
              "bin/hummingbot_quickstart.py"
          ],
          )


if __name__ == "__main__":
    main()<|MERGE_RESOLUTION|>--- conflicted
+++ resolved
@@ -55,11 +55,8 @@
         "hummingbot.connector.exchange.liquid",
         "hummingbot.connector.exchange.dolomite",
         "hummingbot.connector.exchange.eterbase",
-<<<<<<< HEAD
         "hummingbot.connector.exchange.tokocrypto",
-=======
         "hummingbot.connector.exchange.beaxy",
->>>>>>> 806f975e
         "hummingbot.connector.exchange.bitmax",
         "hummingbot.connector.derivative",
         "hummingbot.connector.derivative.binance_perpetual",
