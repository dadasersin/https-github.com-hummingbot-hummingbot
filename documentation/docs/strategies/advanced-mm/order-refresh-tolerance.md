--- conflicted
+++ resolved
@@ -7,14 +7,9 @@
 
 
 ## How It Works
-
-<<<<<<< HEAD
-Type `config order_refresh_tolerance_pct` to set this parameter. By default, this parameter is set to 0 and Hummingbot will cancel outstanding orders except hanging orders every `order_refresh_time` seconds.
+Type `config order_refresh_tolerance_pct` to set this parameter. By default, this parameter is set to `0`. Hummingbot will cancel outstanding orders except hanging orders every `order_refresh_time` seconds.  Setting it to `-1` will disable the feature and will normally refresh orders based on `order_refresh_time` seconds.
 
 For example, setting `order_refresh_tolerance_pct` to `0.1` and an active order's spread changes from 1.0% to 0.9%-1.1% when it's time to refresh depending on `order_refresh_time`, this order is kept on the order books (not cancelled). If the spread exceeds 1.1% or goes below 0.9%, then the order is cancelled.
-=======
-By default, this parameter is set to `0`. Setting it to `-1` will disable the feature and will normally refresh orders based on `order_refresh_time` seconds.
->>>>>>> 655fccf4
 
 Note that one can set `order_refresh_tolerance_pct` to be greater than the bid and ask spreads. If so, the spread can be negative and put you in a **position of loss**.
 
