--- conflicted
+++ resolved
@@ -136,12 +136,9 @@
       - Exchange Rates: advanced/exchange-rates.md
       - Telegram: advanced/telegram.md
       - Ethereum Wallet: advanced/wallet.md
-<<<<<<< HEAD
       - Ethereum Node: resources/node.md
       - Fee Override: advanced/fee-overrides.md
-=======
-      - Ethereum Node: advanced/node.md
->>>>>>> 5c6d396f
+
   - Developer Manual:
       - Intro: developers/index.md
       - Getting Started:
