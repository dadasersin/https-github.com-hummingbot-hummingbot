--- conflicted
+++ resolved
@@ -2,12 +2,6 @@
 
 import path_util        # noqa: F401
 import asyncio
-<<<<<<< HEAD
-
-=======
-import errno
-import socket
->>>>>>> 14d6c3b8
 from typing import (
     List,
     Coroutine,
@@ -31,21 +25,14 @@
 )
 from hummingbot.client.ui import login_prompt
 from hummingbot.client.settings import AllConnectorSettings
-<<<<<<< HEAD
 from hummingbot.core.gateway import start_existing_gateway_container
-=======
 from hummingbot.core.event.events import HummingbotUIEvent
 from hummingbot.core.event.event_listener import EventListener
->>>>>>> 14d6c3b8
 from hummingbot.core.utils.async_utils import safe_gather
 from hummingbot.core.utils import detect_available_port
 
 from bin.docker_connection import fork_and_start
 
-
-<<<<<<< HEAD
-async def main_async():
-=======
 
 class UIStartListener(EventListener):
     def __init__(self, hummingbot_app: HummingbotApplication):
@@ -71,8 +58,7 @@
             hb.start(global_config_map.get("log_level").value)
 
 
-async def main():
->>>>>>> 14d6c3b8
+async def main_async():
     await create_yml_files()
 
     # This init_logging() call is important, to skip over the missing config warnings.
@@ -84,31 +70,12 @@
 
     hb = HummingbotApplication.main_application()
 
-<<<<<<< HEAD
-    with patch_stdout(log_field=hb.app.log_field):
-        dev_mode = check_dev_mode()
-        if dev_mode:
-            hb.app.log("Running from dev branches. Full remote logging will be enabled.")
-        init_logging("hummingbot_logs.yml",
-                     override_log_level=global_config_map.get("log_level").value,
-                     dev_mode=dev_mode)
-        tasks: List[Coroutine] = [hb.run(), start_existing_gateway_container()]
-        if global_config_map.get("debug_console").value:
-            if not hasattr(__builtins__, "help"):
-                import _sitebuiltins
-                __builtins__.help = _sitebuiltins._Helper()
-
-            from hummingbot.core.management.console import start_management_console
-            management_port: int = detect_available_port(8211)
-            tasks.append(start_management_console(locals(), host="localhost", port=management_port))
-        await safe_gather(*tasks)
-=======
     # The listener needs to have a named variable for keeping reference, since the event listener system
     # uses weak references to remove unneeded listeners.
     start_listener: UIStartListener = UIStartListener(hb)
     hb.app.add_listener(HummingbotUIEvent.Start, start_listener)
 
-    tasks: List[Coroutine] = [hb.run()]
+    tasks: List[Coroutine] = [hb.run(), start_existing_gateway_container()]
     if global_config_map.get("debug_console").value:
         if not hasattr(__builtins__, "help"):
             import _sitebuiltins
@@ -118,7 +85,6 @@
         management_port: int = detect_available_port(8211)
         tasks.append(start_management_console(locals(), host="localhost", port=management_port))
     await safe_gather(*tasks)
->>>>>>> 14d6c3b8
 
 
 def main():
