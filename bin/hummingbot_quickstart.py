--- conflicted
+++ resolved
@@ -102,12 +102,8 @@
         )
         hb.strategy_name = (
             strategy_config.strategy
-<<<<<<< HEAD
-            if isinstance(strategy_config, BaseStrategyConfigMap) else strategy_config.get("strategy").value
-=======
             if isinstance(strategy_config, ClientConfigAdapter)
             else strategy_config.get("strategy").value
->>>>>>> d1af6f30
         )
         hb.strategy_config_map = strategy_config
 
