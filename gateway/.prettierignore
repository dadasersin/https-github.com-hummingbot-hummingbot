certs
*.md
*.yml
coverage
<<<<<<< HEAD
curve-js/
=======
dist
>>>>>>> 1eb2577a
<|MERGE_RESOLUTION|>--- conflicted
+++ resolved
@@ -2,8 +2,5 @@
 *.md
 *.yml
 coverage
-<<<<<<< HEAD
 curve-js/
-=======
-dist
->>>>>>> 1eb2577a
+dist/