--- conflicted
+++ resolved
@@ -55,11 +55,7 @@
   it('getNonce throws error', async () => {
     await expect(nonceManager.getNonce(exampleAddress)).rejects.toThrow(
       new InitializationError(
-<<<<<<< HEAD
-        SERVICE_UNITIALIZED_ERROR_MESSAGE('EVMNonceManager.getNonce'),
-=======
         SERVICE_UNITIALIZED_ERROR_MESSAGE('EVMNonceManager.getNonceFromMemory'),
->>>>>>> e1cf1d4b
         SERVICE_UNITIALIZED_ERROR_CODE
       )
     );
