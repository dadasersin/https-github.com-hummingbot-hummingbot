--- conflicted
+++ resolved
@@ -4,138 +4,224 @@
 # export ETH_ADDRESS='<put-your-public-key-here>'
 # export AVALANCHE_ADDRESS='<put-your-public-key-here>'
 
-# -k is --insecure, this disables certificate verfication and should only be
+# -k is --insecure, this disables certificate verification and should only be
 # used for local development and testing
 
 # Config
 
-curl -s -X GET -k --key $GATEWAY_KEY --cert $GATEWAY_CERT https://localhost:5000/ | jq
-
-curl -s -X GET -k --key $GATEWAY_KEY --cert $GATEWAY_CERT https://localhost:5000/connectors | jq
-
-curl -s -X POST -k --key $GATEWAY_KEY --cert $GATEWAY_CERT -H "Content-Type: application/json" -d "$(envsubst < ./requests/config_update.json)" https://localhost:5000/config/update | jq
+curl -s -X GET -k --key $GATEWAY_KEY --cert $GATEWAY_CERT https://localhost:15888/ | jq
+
+curl -s -X GET -k --key $GATEWAY_KEY --cert $GATEWAY_CERT https://localhost:15888/connectors | jq
+
+curl -s -X POST -k --key $GATEWAY_KEY --cert $GATEWAY_CERT -H "Content-Type: application/json" -d "$(envsubst < ./requests/config_update.json)" https://localhost:15888/config/update | jq
 
 # Network
 
-curl -s -X GET -k --key $GATEWAY_KEY --cert $GATEWAY_CERT https://localhost:5000/network/status | jq
-
-curl -s -X GET -k --key $GATEWAY_KEY --cert $GATEWAY_CERT https://localhost:5000/network/status?chain=ethereum&network=kovan | jq
-
-curl -s -X GET -k --key $GATEWAY_KEY --cert $GATEWAY_CERT https://localhost:5000/network/status?chain=avalanche&network=avalanche | jq
-
-curl -s -X GET -k --key $GATEWAY_KEY --cert $GATEWAY_CERT https://localhost:5000/network/status?chain=harmony&network=harmony | jq
-
-curl -s -X GET -k --key $GATEWAY_KEY --cert $GATEWAY_CERT https://localhost:5000/network/config | jq
-
-curl -s -X POST -k --key $GATEWAY_KEY --cert $GATEWAY_CERT -H "Content-Type: application/json" -d "$(envsubst < ./requests/network_poll.json)" https://localhost:5000/network/poll | jq
-
-curl -s -X GET -k --key $GATEWAY_KEY --cert $GATEWAY_CERT "https://localhost:5000/network/tokens?chain=ethereum&network=kovan" | jq
-
-curl -s -X POST -k --key $GATEWAY_KEY --cert $GATEWAY_CERT -H "Content-Type: application/json" -d "$(envsubst < ./requests/network_balances.json)" https://localhost:5000/network/balances | jq
-
-curl -s -X GET -k --key $GATEWAY_KEY --cert $GATEWAY_CERT "https://localhost:5000/network/tokens?chain=polygon&network=mumbai" | jq
+curl -s -X GET -k --key $GATEWAY_KEY --cert $GATEWAY_CERT https://localhost:15888/network/status | jq
+
+curl -s -X GET -k --key $GATEWAY_KEY --cert $GATEWAY_CERT "https://localhost:15888/network/status?chain=ethereum&network=kovan" | jq
+
+curl -s -X GET -k --key $GATEWAY_KEY --cert $GATEWAY_CERT "https://localhost:15888/network/status?chain=avalanche&network=avalanche" | jq
+
+curl -s -X GET -k --key $GATEWAY_KEY --cert $GATEWAY_CERT "https://localhost:15888/network/status?chain=harmony&network=harmony" | jq
+
+curl -s -X GET -k --key $GATEWAY_KEY --cert $GATEWAY_CERT https://localhost:15888/network/config | jq
+
+curl -s -X POST -k --key $GATEWAY_KEY --cert $GATEWAY_CERT -H "Content-Type: application/json" -d "$(envsubst < ./requests/network_poll.json)" https://localhost:15888/network/poll | jq
+
+curl -s -X GET -k --key $GATEWAY_KEY --cert $GATEWAY_CERT "https://localhost:15888/network/tokens?chain=ethereum&network=kovan" | jq
+
+curl -s -X POST -k --key $GATEWAY_KEY --cert $GATEWAY_CERT -H "Content-Type: application/json" -d "$(envsubst < ./requests/network_balances.json)" https://localhost:15888/network/balances | jq
+
+curl -s -X GET -k --key $GATEWAY_KEY --cert $GATEWAY_CERT "https://localhost:15888/network/tokens?chain=polygon&network=mumbai" | jq
 
 # Wallet
 
 ## add private keys
-curl -s -X POST -k --key $GATEWAY_KEY --cert $GATEWAY_CERT -H "Content-Type: application/json" -d "$(envsubst < ./requests/add_ethereum_key.json)" https://localhost:5000/wallet/add | jq
-
-curl -s -X POST -k --key $GATEWAY_KEY --cert $GATEWAY_CERT -H "Content-Type: application/json" -d "$(envsubst < ./requests/add_avalanche_key.json)" https://localhost:5000/wallet/add | jq
-
-<<<<<<< HEAD
-## read publick keys
-curl -s -X GET -k --key $GATEWAY_KEY --cert $GATEWAY_CERT https://localhost:5000/wallet | jq
-=======
+curl -s -X POST -k --key $GATEWAY_KEY --cert $GATEWAY_CERT -H "Content-Type: application/json" -d "$(envsubst < ./requests/add_ethereum_key.json)" https://localhost:15888/wallet/add | jq
+
+curl -s -X POST -k --key $GATEWAY_KEY --cert $GATEWAY_CERT -H "Content-Type: application/json" -d "$(envsubst < ./requests/add_avalanche_key.json)" https://localhost:15888/wallet/add | jq
+
 ## read public keys
 curl -s -X GET -k --key $GATEWAY_KEY --cert $GATEWAY_CERT https://localhost:15888/wallet | jq
->>>>>>> 4abbaabd
 
 ## remove keys
-curl -s -X DELETE -k --key $GATEWAY_KEY --cert $GATEWAY_CERT -H "Content-Type: application/json" -d "$(envsubst < ./requests/remove_ethereum_key.json)" https://localhost:5000/wallet/remove | jq
-
-curl -s -X DELETE -k --key $GATEWAY_KEY --cert $GATEWAY_CERT -H "Content-Type: application/json" -d "$(envsubst < ./requests/remove_avalanche_key.json)" https://localhost:5000/wallet/remove | jq
+curl -s -X DELETE -k --key $GATEWAY_KEY --cert $GATEWAY_CERT -H "Content-Type: application/json" -d "$(envsubst < ./requests/remove_ethereum_key.json)" https://localhost:15888/wallet/remove | jq
+
+curl -s -X DELETE -k --key $GATEWAY_KEY --cert $GATEWAY_CERT -H "Content-Type: application/json" -d "$(envsubst < ./requests/remove_avalanche_key.json)" https://localhost:15888/wallet/remove | jq
 
 # AMM
 
 ## price
 
-curl -s -X POST -k --key $GATEWAY_KEY --cert $GATEWAY_CERT -H "Content-Type: application/json" -d "$(envsubst < ./requests/price_uniswap.json)" https://localhost:5000/amm/price | jq
-
-curl -s -X POST -k --key $GATEWAY_KEY --cert $GATEWAY_CERT -H "Content-Type: application/json" -d "$(envsubst < ./requests/price_traderjoe.json)" https://localhost:5000/amm/price | jq
+curl -s -X POST -k --key $GATEWAY_KEY --cert $GATEWAY_CERT -H "Content-Type: application/json" -d "$(envsubst < ./requests/price_uniswap.json)" https://localhost:15888/amm/price | jq
+
+curl -s -X POST -k --key $GATEWAY_KEY --cert $GATEWAY_CERT -H "Content-Type: application/json" -d "$(envsubst < ./requests/price_traderjoe.json)" https://localhost:15888/amm/price | jq
+
+curl -s -X POST -k --key $GATEWAY_KEY --cert $GATEWAY_CERT -H "Content-Type: application/json" -d "$(envsubst < ./requests/price_dfk.json)" https://localhost:15888/amm/price
+
+curl -s -X POST -k --key $GATEWAY_KEY --cert $GATEWAY_CERT -H "Content-Type: application/json" -d "$(envsubst < ./requests/price_defira.json)" https://localhost:15888/amm/price | jq
 
 ## trade
 
-curl -s -X POST -k --key $GATEWAY_KEY --cert $GATEWAY_CERT -H "Content-Type: application/json" -d "$(envsubst < ./requests/eth_uniswap_trade.json)" https://localhost:5000/amm/trade | jq
-
-curl -s -X POST -k --key $GATEWAY_KEY --cert $GATEWAY_CERT -H "Content-Type: application/json" -d "$(envsubst < ./requests/avalanche_traderjoe_trade.json)" https://localhost:5000/amm/trade | jq
-
+curl -s -X POST -k --key $GATEWAY_KEY --cert $GATEWAY_CERT -H "Content-Type: application/json" -d "$(envsubst < ./requests/eth_uniswap_trade.json)" https://localhost:15888/amm/trade | jq
+
+curl -s -X POST -k --key $GATEWAY_KEY --cert $GATEWAY_CERT -H "Content-Type: application/json" -d "$(envsubst < ./requests/avalanche_traderjoe_trade.json)" https://localhost:15888/amm/trade | jq
+
+curl -s -X POST -k --key $GATEWAY_KEY --cert $GATEWAY_CERT -H "Content-Type: application/json" -d "$(envsubst < ./requests/harmony_dfk_trade.json)" https://localhost:15888/amm/trade | jq
+
+curl -s -X POST -k --key $GATEWAY_KEY --cert $GATEWAY_CERT -H "Content-Type: application/json" -d "$(envsubst < ./requests/harmony_testnet_defira_trade.json)" https://localhost:15888/amm/trade | jq
 
 ## Perp - curie
 
 ### Market prices
 
-curl -s -X POST -k --key $GATEWAY_KEY --cert $GATEWAY_CERT -H "Content-Type: application/json" -d "$(envsubst < ./requests/perp_prices.json)" https://localhost:5000/amm/perp/market-prices | jq
+curl -s -X POST -k --key $GATEWAY_KEY --cert $GATEWAY_CERT -H "Content-Type: application/json" -d "$(envsubst < ./requests/perp_prices.json)" https://localhost:15888/amm/perp/market-prices | jq
 
 ### Marker Status
-curl -s -X POST -k --key $GATEWAY_KEY --cert $GATEWAY_CERT -H "Content-Type: application/json" -d "$(envsubst < ./requests/perp_prices.json)" https://localhost:5000/amm/perp/market-status | jq
+curl -s -X POST -k --key $GATEWAY_KEY --cert $GATEWAY_CERT -H "Content-Type: application/json" -d "$(envsubst < ./requests/perp_prices.json)" https://localhost:15888/amm/perp/market-status | jq
 
 ### Marker pairs
-curl -s -X POST -k --key $GATEWAY_KEY --cert $GATEWAY_CERT -H "Content-Type: application/json" -d "$(envsubst < ./requests/perp_prices.json)" https://localhost:5000/amm/perp/pairs | jq
+curl -s -X POST -k --key $GATEWAY_KEY --cert $GATEWAY_CERT -H "Content-Type: application/json" -d "$(envsubst < ./requests/perp_prices.json)" https://localhost:15888/amm/perp/pairs | jq
 
 ### Positon status
 
-curl -s -X POST -k --key $GATEWAY_KEY --cert $GATEWAY_CERT -H "Content-Type: application/json" -d "$(envsubst < ./requests/perp_position.json)" https://localhost:5000/amm/perp/position | jq
+curl -s -X POST -k --key $GATEWAY_KEY --cert $GATEWAY_CERT -H "Content-Type: application/json" -d "$(envsubst < ./requests/perp_position.json)" https://localhost:15888/amm/perp/position | jq
+
+### Acct balance
+
+curl -s -X POST -k --key $GATEWAY_KEY --cert $GATEWAY_CERT -H "Content-Type: application/json" -d "$(envsubst < ./requests/perp_position.json)" https://localhost:15888/amm/perp/balance | jq
 
 ### Open position
 
-curl -s -X POST -k --key $GATEWAY_KEY --cert $GATEWAY_CERT -H "Content-Type: application/json" -d "$(envsubst < ./requests/perp_trade_open.json)" https://localhost:5000/amm/perp/open | jq
+curl -s -X POST -k --key $GATEWAY_KEY --cert $GATEWAY_CERT -H "Content-Type: application/json" -d "$(envsubst < ./requests/perp_trade_open.json)" https://localhost:15888/amm/perp/open | jq
 
 ### Close position
 
-curl -s -X POST -k --key $GATEWAY_KEY --cert $GATEWAY_CERT -H "Content-Type: application/json" -d "$(envsubst < ./requests/perp_position.json)" https://localhost:5000/amm/perp/close | jq
+curl -s -X POST -k --key $GATEWAY_KEY --cert $GATEWAY_CERT -H "Content-Type: application/json" -d "$(envsubst < ./requests/perp_position.json)" https://localhost:15888/amm/perp/close | jq
+
 ## Lping
 
 ### add liquidity
 
-curl -s -X POST -k --key $GATEWAY_KEY --cert $GATEWAY_CERT -H "Content-Type: application/json" -d "$(envsubst < ./requests/eth_uniswap_add_liquidity.json)" https://localhost:5000/amm/liquidity/add | jq
+curl -s -X POST -k --key $GATEWAY_KEY --cert $GATEWAY_CERT -H "Content-Type: application/json" -d "$(envsubst < ./requests/eth_uniswap_add_liquidity.json)" https://localhost:15888/amm/liquidity/add | jq
 
 ### remove liquidity
 
-curl -s -X POST -k --key $GATEWAY_KEY --cert $GATEWAY_CERT -H "Content-Type: application/json" -d "$(envsubst < ./requests/eth_uniswap_position.json)" https://localhost:5000/amm/liquidity/remove | jq
+curl -s -X POST -k --key $GATEWAY_KEY --cert $GATEWAY_CERT -H "Content-Type: application/json" -d "$(envsubst < ./requests/eth_uniswap_position.json)" https://localhost:15888/amm/liquidity/remove | jq
 
 ### collect fees
 
-curl -s -X POST -k --key $GATEWAY_KEY --cert $GATEWAY_CERT -H "Content-Type: application/json" -d "$(envsubst < ./requests/eth_uniswap_position.json)" https://localhost:5000/amm/liquidity/collect_fees | jq
+curl -s -X POST -k --key $GATEWAY_KEY --cert $GATEWAY_CERT -H "Content-Type: application/json" -d "$(envsubst < ./requests/eth_uniswap_position.json)" https://localhost:15888/amm/liquidity/collect_fees | jq
 
 ### get position
 
-curl -s -X POST -k --key $GATEWAY_KEY --cert $GATEWAY_CERT -H "Content-Type: application/json" -d "$(envsubst < ./requests/eth_uniswap_position.json)" https://localhost:5000/amm/liquidity/position | jq
+curl -s -X POST -k --key $GATEWAY_KEY --cert $GATEWAY_CERT -H "Content-Type: application/json" -d "$(envsubst < ./requests/eth_uniswap_position.json)" https://localhost:15888/amm/liquidity/position | jq
 
 ### get pool price
 
-curl -s -X POST -k --key $GATEWAY_KEY --cert $GATEWAY_CERT -H "Content-Type: application/json" -d "$(envsubst < ./requests/eth_uniswap_pool_price.json)" https://localhost:5000/amm/liquidity/price | jq
+curl -s -X POST -k --key $GATEWAY_KEY --cert $GATEWAY_CERT -H "Content-Type: application/json" -d "$(envsubst < ./requests/eth_uniswap_pool_price.json)" https://localhost:15888/amm/liquidity/price | jq
 
 
 # EVM
 
 ## nonce
-curl -s -X POST -k --key $GATEWAY_KEY --cert $GATEWAY_CERT -H "Content-Type: application/json" -d "$(envsubst < ./requests/eth_nonce.json)" https://localhost:5000/evm/nonce | jq
-
-curl -s -X POST -k --key $GATEWAY_KEY --cert $GATEWAY_CERT -H "Content-Type: application/json" -d "$(envsubst < ./requests/avalanche_nonce.json)" https://localhost:5000/evm/nonce | jq
+curl -s -X POST -k --key $GATEWAY_KEY --cert $GATEWAY_CERT -H "Content-Type: application/json" -d "$(envsubst < ./requests/eth_nonce.json)" https://localhost:15888/evm/nonce | jq
+
+curl -s -X POST -k --key $GATEWAY_KEY --cert $GATEWAY_CERT -H "Content-Type: application/json" -d "$(envsubst < ./requests/avalanche_nonce.json)" https://localhost:15888/evm/nonce | jq
 
 ## allowances
 
-curl -s -X POST -k --key $GATEWAY_KEY --cert $GATEWAY_CERT -H "Content-Type: application/json" -d "$(envsubst < ./requests/eth_allowances.json)" https://localhost:5000/evm/allowances | jq
+curl -s -X POST -k --key $GATEWAY_KEY --cert $GATEWAY_CERT -H "Content-Type: application/json" -d "$(envsubst < ./requests/eth_allowances.json)" https://localhost:15888/evm/allowances | jq
 
 ## approve
 
-curl -s -X POST -k --key $GATEWAY_KEY --cert $GATEWAY_CERT -H "Content-Type: application/json" -d "$(envsubst < ./requests/eth_approve.json)" https://localhost:5000/evm/approve | jq
-
-curl -s -X POST -k --key $GATEWAY_KEY --cert $GATEWAY_CERT -H "Content-Type: application/json" -d "$(envsubst < ./requests/eth_perp_approve.json)" https://localhost:5000/evm/approve | jq
-
-curl -s -X POST -k --key $GATEWAY_KEY --cert $GATEWAY_CERT -H "Content-Type: application/json" -d "$(envsubst < ./requests/avalanche_approve.json)" https://localhost:5000/evm/approve | jq
+curl -s -X POST -k --key $GATEWAY_KEY --cert $GATEWAY_CERT -H "Content-Type: application/json" -d "$(envsubst < ./requests/eth_approve.json)" https://localhost:15888/evm/approve | jq
+
+curl -s -X POST -k --key $GATEWAY_KEY --cert $GATEWAY_CERT -H "Content-Type: application/json" -d "$(envsubst < ./requests/eth_perp_approve.json)" https://localhost:15888/evm/approve | jq
+
+curl -s -X POST -k --key $GATEWAY_KEY --cert $GATEWAY_CERT -H "Content-Type: application/json" -d "$(envsubst < ./requests/avalanche_approve.json)" https://localhost:15888/evm/approve | jq
 
 # Solana
 
 ## config
-curl -s -X GET -k --key $GATEWAY_KEY --cert $GATEWAY_CERT https://localhost:5000/solana | jq+curl -s -X GET -k --key $GATEWAY_KEY --cert $GATEWAY_CERT https://localhost:15888/solana | jq
+
+## get config
+curl -s -X GET -k --key $GATEWAY_KEY --cert $GATEWAY_CERT -H "Content-Type: application/json" -d "$(envsubst < ./requests/solana_get_root.json)" https://localhost:15888/solana | jq
+
+## get balances
+curl -s -X GET -k --key $GATEWAY_KEY --cert $GATEWAY_CERT -H "Content-Type: application/json" -d "$(envsubst < ./requests/solana_get_balances.json)" https://localhost:15888/solana/balances | jq
+
+## get token
+curl -s -X GET -k --key $GATEWAY_KEY --cert $GATEWAY_CERT -H "Content-Type: application/json" -d "$(envsubst < ./requests/solana_get_token.json)" https://localhost:15888/solana/token | jq
+
+## post token
+curl -s -X POST -k --key $GATEWAY_KEY --cert $GATEWAY_CERT -H "Content-Type: application/json" -d "$(envsubst < ./requests/solana_post_token.json)" https://localhost:15888/solana/token | jq
+
+## post poll
+curl -s -X POST -k --key $GATEWAY_KEY --cert $GATEWAY_CERT -H "Content-Type: application/json" -d "$(envsubst < ./requests/solana_post_poll.json)" https://localhost:15888/solana/poll | jq
+
+# CLOB
+
+## get config
+curl -s -X GET -k --key $GATEWAY_KEY --cert $GATEWAY_CERT -H "Content-Type: application/json" -d "$(envsubst < ./requests/clob_get_root.json)" https://localhost:15888/clob | jq
+
+## get markets
+curl -s -X GET -k --key $GATEWAY_KEY --cert $GATEWAY_CERT -H "Content-Type: application/json" -d "$(envsubst < ./requests/clob_get_markets.json)" https://localhost:15888/clob/markets | jq
+
+## get order books
+curl -s -X GET -k --key $GATEWAY_KEY --cert $GATEWAY_CERT -H "Content-Type: application/json" -d "$(envsubst < ./requests/clob_get_order_books.json)" https://localhost:15888/clob/orderBooks | jq
+
+## get tickers
+curl -s -X GET -k --key $GATEWAY_KEY --cert $GATEWAY_CERT -H "Content-Type: application/json" -d "$(envsubst < ./requests/clob_get_tickers.json)" https://localhost:15888/clob/tickers | jq
+
+## get orders
+curl -s -X GET -k --key $GATEWAY_KEY --cert $GATEWAY_CERT -H "Content-Type: application/json" -d "$(envsubst < ./requests/clob_get_orders.json)" https://localhost:15888/clob/orders | jq
+
+## post orders
+curl -s -X POST -k --key $GATEWAY_KEY --cert $GATEWAY_CERT -H "Content-Type: application/json" -d "$(envsubst < ./requests/clob_post_orders.json)" https://localhost:15888/clob/orders | jq
+
+## delete orders
+curl -s -X DELETE -k --key $GATEWAY_KEY --cert $GATEWAY_CERT -H "Content-Type: application/json" -d "$(envsubst < ./requests/clob_delete_orders.json)" https://localhost:15888/clob/orders | jq
+
+## get open orders
+curl -s -X GET -k --key $GATEWAY_KEY --cert $GATEWAY_CERT -H "Content-Type: application/json" -d "$(envsubst < ./requests/clob_get_open_orders.json)" https://localhost:15888/clob/orders/open | jq
+
+## get filled orders
+curl -s -X GET -k --key $GATEWAY_KEY --cert $GATEWAY_CERT -H "Content-Type: application/json" -d "$(envsubst < ./requests/clob_get_filled_orders.json)" https://localhost:15888/clob/orders/filled | jq
+
+## post settle funds
+curl -s -X POST -k --key $GATEWAY_KEY --cert $GATEWAY_CERT -H "Content-Type: application/json" -d "$(envsubst < ./requests/clob_post_settle_funds.json)" https://localhost:15888/clob/settleFunds | jq
+
+# Serum
+
+## get config
+curl -s -X GET -k --key $GATEWAY_KEY --cert $GATEWAY_CERT -H "Content-Type: application/json" -d "$(envsubst < ./requests/serum_get_root.json)" https://localhost:15888/serum | jq
+
+## get markets
+curl -s -X GET -k --key $GATEWAY_KEY --cert $GATEWAY_CERT -H "Content-Type: application/json" -d "$(envsubst < ./requests/serum_get_markets.json)" https://localhost:15888/serum/markets | jq
+
+## get order books
+curl -s -X GET -k --key $GATEWAY_KEY --cert $GATEWAY_CERT -H "Content-Type: application/json" -d "$(envsubst < ./requests/serum_get_order_books.json)" https://localhost:15888/serum/orderBooks | jq
+
+## get tickers
+curl -s -X GET -k --key $GATEWAY_KEY --cert $GATEWAY_CERT -H "Content-Type: application/json" -d "$(envsubst < ./requests/serum_get_tickers.json)" https://localhost:15888/serum/tickers | jq
+
+## get orders
+curl -s -X GET -k --key $GATEWAY_KEY --cert $GATEWAY_CERT -H "Content-Type: application/json" -d "$(envsubst < ./requests/serum_get_orders.json)" https://localhost:15888/serum/orders | jq
+
+## post orders
+curl -s -X POST -k --key $GATEWAY_KEY --cert $GATEWAY_CERT -H "Content-Type: application/json" -d "$(envsubst < ./requests/serum_post_orders.json)" https://localhost:15888/serum/orders | jq
+
+## delete orders
+curl -s -X DELETE -k --key $GATEWAY_KEY --cert $GATEWAY_CERT -H "Content-Type: application/json" -d "$(envsubst < ./requests/serum_delete_orders.json)" https://localhost:15888/serum/orders | jq
+
+## get open orders
+curl -s -X GET -k --key $GATEWAY_KEY --cert $GATEWAY_CERT -H "Content-Type: application/json" -d "$(envsubst < ./requests/serum_get_open_orders.json)" https://localhost:15888/serum/orders/open | jq
+
+## get filled orders
+curl -s -X GET -k --key $GATEWAY_KEY --cert $GATEWAY_CERT -H "Content-Type: application/json" -d "$(envsubst < ./requests/serum_get_filled_orders.json)" https://localhost:15888/serum/orders/filled | jq
+
+## post settle funds
+curl -s -X POST -k --key $GATEWAY_KEY --cert $GATEWAY_CERT -H "Content-Type: application/json" -d "$(envsubst < ./requests/serum_post_settle_funds.json)" https://localhost:15888/serum/settleFunds | jq