--- conflicted
+++ resolved
@@ -42,16 +42,10 @@
 
 curl -s -X POST -k --key $GATEWAY_KEY --cert $GATEWAY_CERT -H "Content-Type: application/json" -d "$(envsubst < ./requests/add_avalanche_key.json)" https://localhost:15888/wallet/add | jq
 
-<<<<<<< HEAD
-=======
-<<<<<<< HEAD
-## read publick keys
-curl -s -X GET -k --key $GATEWAY_KEY --cert $GATEWAY_CERT https://localhost:15888/wallet | jq
-=======
->>>>>>> ceffe213
+
 ## read public keys
 curl -s -X GET -k --key $GATEWAY_KEY --cert $GATEWAY_CERT https://localhost:5000/wallet | jq
->>>>>>> 9959134a91f2ce62a22fbab93219e5f9c33fbee8
+
 
 ## remove keys
 curl -s -X DELETE -k --key $GATEWAY_KEY --cert $GATEWAY_CERT -H "Content-Type: application/json" -d "$(envsubst < ./requests/remove_ethereum_key.json)" https://localhost:15888/wallet/remove | jq
@@ -61,17 +55,6 @@
 # AMM
 
 ## price
-<<<<<<< HEAD
-curl -s -X POST -k --key $GATEWAY_KEY --cert $GATEWAY_CERT -H "Content-Type: application/json" -d "$(envsubst < ./requests/price_uniswap.json)" https://localhost:5000/amm/price | jq
-
-curl -s -X POST -k --key $GATEWAY_KEY --cert $GATEWAY_CERT -H "Content-Type: application/json" -d "$(envsubst < ./requests/price_curve.json)" https://localhost:5000/amm/price | jq
-
-curl -s -X POST -k --key $GATEWAY_KEY --cert $GATEWAY_CERT -H "Content-Type: application/json" -d "$(envsubst < ./requests/price_traderjoe.json)" https://localhost:5000/amm/price | jq
-
-## trade
-curl -s -X POST -k --key $GATEWAY_KEY --cert $GATEWAY_CERT -H "Content-Type: application/json" -d "$(envsubst < ./requests/eth_uniswap_trade.json)" https://localhost:5000/amm/trade | jq
-=======
-
 curl -s -X POST -k --key $GATEWAY_KEY --cert $GATEWAY_CERT -H "Content-Type: application/json" -d "$(envsubst < ./requests/price_uniswap.json)" https://localhost:15888/amm/price | jq
 
 curl -s -X POST -k --key $GATEWAY_KEY --cert $GATEWAY_CERT -H "Content-Type: application/json" -d "$(envsubst < ./requests/price_traderjoe.json)" https://localhost:15888/amm/price | jq
@@ -105,7 +88,6 @@
 ### Positon status
 
 curl -s -X POST -k --key $GATEWAY_KEY --cert $GATEWAY_CERT -H "Content-Type: application/json" -d "$(envsubst < ./requests/perp_position.json)" https://localhost:15888/amm/perp/position | jq
->>>>>>> ceffe213
 
 ### Acct balance
 
