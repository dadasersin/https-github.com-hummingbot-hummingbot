import {
  BigNumber,
  Contract,
  providers,
  Transaction,
  utils,
  Wallet,
} from 'ethers';
import axios from 'axios';
import { promises as fs } from 'fs';
import path from 'path';
import { rootPath } from '../paths';
import { TokenListType, TokenValue, walletPath } from './base';
import { EVMNonceManager } from './evm.nonce';
import NodeCache from 'node-cache';
import { EvmTxStorage } from './evm.tx-storage';
import fse from 'fs-extra';
import { ConfigManagerCertPassphrase } from './config-manager-cert-passphrase';
import { logger } from './logger';
import { ReferenceCountingCloseable } from './refcounting-closeable';

// information about an Ethereum token
export interface TokenInfo {
  chainId: number;
  address: string;
  name: string;
  symbol: string;
  decimals: number;
}

export type NewBlockHandler = (bn: number) => void;

export type NewDebugMsgHandler = (msg: any) => void;

export class EthereumBase {
  private _provider;
  protected tokenList: TokenInfo[] = [];
  private _tokenMap: Record<string, TokenInfo> = {};
  // there are async values set in the constructor
  private _ready: boolean = false;
  private _initializing: boolean = false;
  public chainName;
  public chainId;
  public rpcUrl;
  public gasPriceConstant;
  private _gasLimitTransaction;
  public tokenListSource: string;
  public tokenListType: TokenListType;
  public cache: NodeCache;
  private readonly _refCountingHandle: string;
  private readonly _nonceManager: EVMNonceManager;
  private readonly _txStorage: EvmTxStorage;

  constructor(
    chainName: string,
    chainId: number,
    rpcUrl: string,
    tokenListSource: string,
    tokenListType: TokenListType,
    gasPriceConstant: number,
    gasLimitTransaction: number,
    nonceDbPath: string,
    transactionDbPath: string
  ) {
    this._provider = new providers.StaticJsonRpcProvider(rpcUrl);
    this.chainName = chainName;
    this.chainId = chainId;
    this.rpcUrl = rpcUrl;
    this.gasPriceConstant = gasPriceConstant;
    this.tokenListSource = tokenListSource;
    this.tokenListType = tokenListType;

    this._refCountingHandle = ReferenceCountingCloseable.createHandle();
    this._nonceManager = new EVMNonceManager(
      chainName,
      chainId,
      this.resolveDBPath(nonceDbPath)
    );
    this._nonceManager.declareOwnership(this._refCountingHandle);
    this.cache = new NodeCache({ stdTTL: 3600 }); // set default cache ttl to 1hr
    this._gasLimitTransaction = gasLimitTransaction;
    this._txStorage = EvmTxStorage.getInstance(
      this.resolveDBPath(transactionDbPath),
      this._refCountingHandle
    );
    this._txStorage.declareOwnership(this._refCountingHandle);
  }

  ready(): boolean {
    return this._ready;
  }

  public get provider() {
    return this._provider;
  }

  public get gasLimitTransaction() {
    return this._gasLimitTransaction;
  }

  public resolveDBPath(oldPath: string): string {
    if (oldPath.charAt(0) === '/') return oldPath;
    const dbDir: string = path.join(rootPath(), 'db/');
    fse.mkdirSync(dbDir, { recursive: true });
    return path.join(dbDir, oldPath);
  }

  public events() {
    this._provider._events.map(function (event) {
      return [event.tag];
    });
  }

  public onNewBlock(func: NewBlockHandler) {
    this._provider.on('block', func);
  }

  public onDebugMessage(func: NewDebugMsgHandler) {
    this._provider.on('debug', func);
  }

  async init(): Promise<void> {
    if (!this.ready() && !this._initializing) {
      this._initializing = true;
      await this._nonceManager.init(this.provider);
      await this.loadTokens(this.tokenListSource, this.tokenListType);
      this._ready = true;
      this._initializing = false;
    }
    return;
  }

  async loadTokens(
    tokenListSource: string,
    tokenListType: TokenListType
  ): Promise<void> {
    this.tokenList = await this.getTokenList(tokenListSource, tokenListType);
    if (this.tokenList) {
      this.tokenList.forEach((token: TokenInfo) => {
        if (token.chainId === this.chainId) {
          this._tokenMap[token.symbol] = token;
        }
      });
    }
  }

  // returns a Tokens for a given list source and list type
  async getTokenList(
    tokenListSource: string,
    tokenListType: TokenListType
  ): Promise<TokenInfo[]> {
    let tokens;
    if (tokenListType === 'URL') {
      ({
        data: { tokens },
      } = await axios.get(tokenListSource));
    } else {
      ({ tokens } = JSON.parse(await fs.readFile(tokenListSource, 'utf8')));
    }
    return tokens;
  }

  public get nonceManager() {
    return this._nonceManager;
  }

  public get txStorage(): EvmTxStorage {
    return this._txStorage;
  }

  // ethereum token lists are large. instead of reloading each time with
  // getTokenList, we can read the stored tokenList value from when the
  // object was initiated.
  public get storedTokenList(): TokenInfo[] {
    return this.tokenList;
  }

  // return the Token object for a symbol
  getTokenForSymbol(symbol: string): TokenInfo | null {
    return this._tokenMap[symbol] ? this._tokenMap[symbol] : null;
  }

  getWalletFromPrivateKey(privateKey: string): Wallet {
    return new Wallet(privateKey, this._provider);
  }
  // returns Wallet for an address
  // TODO: Abstract-away into base.ts
  async getWallet(address: string): Promise<Wallet> {
    const path = `${walletPath}/${this.chainName}`;

    const encryptedPrivateKey: string = await fse.readFile(
      `${path}/${address}.json`,
      'utf8'
    );

    const passphrase = ConfigManagerCertPassphrase.readPassphrase();
    if (!passphrase) {
      throw new Error('missing passphrase');
    }
    return await this.decrypt(encryptedPrivateKey, passphrase);
  }

  encrypt(privateKey: string, password: string): Promise<string> {
    const wallet = this.getWalletFromPrivateKey(privateKey);
    return wallet.encrypt(password);
  }

  async decrypt(
    encryptedPrivateKey: string,
    password: string
  ): Promise<Wallet> {
    const wallet = await Wallet.fromEncryptedJson(
      encryptedPrivateKey,
      password
    );
    return wallet.connect(this._provider);
  }

  // returns the Native balance, convert BigNumber to string
  async getNativeBalance(wallet: Wallet): Promise<TokenValue> {
    const balance = await wallet.getBalance();
    return { value: balance, decimals: 18 };
  }

  // returns the balance for an ERC-20 token
  async getERC20Balance(
    contract: Contract,
    wallet: Wallet,
    decimals: number
  ): Promise<TokenValue> {
    logger.info('Requesting balance for owner ' + wallet.address + '.');
    const balance: BigNumber = await contract.balanceOf(wallet.address);
    logger.info(
      `Raw balance of ${contract.address} for ` +
        `${wallet.address}: ${balance.toString()}`
    );
    return { value: balance, decimals: decimals };
  }

  // returns the allowance for an ERC-20 token
  async getERC20Allowance(
    contract: Contract,
    wallet: Wallet,
    spender: string,
    decimals: number
  ): Promise<TokenValue> {
    logger.info(
      'Requesting spender ' +
        spender +
        ' allowance for owner ' +
        wallet.address +
        '.'
    );
    const allowance = await contract.allowance(wallet.address, spender);
    logger.info(allowance);
    return { value: allowance, decimals: decimals };
  }

  // returns an ethereum TransactionResponse for a txHash.
  async getTransaction(txHash: string): Promise<providers.TransactionResponse> {
    return this._provider.getTransaction(txHash);
  }

  // caches transaction receipt once they arrive
  cacheTransactionReceipt(tx: providers.TransactionReceipt) {
    this.cache.set(tx.transactionHash, tx); // transaction hash is used as cache key since it is unique enough
  }

  // returns an ethereum TransactionReceipt for a txHash if the transaction has been mined.
  async getTransactionReceipt(
    txHash: string
  ): Promise<providers.TransactionReceipt | null> {
    if (this.cache.keys().includes(txHash)) {
      // If it's in the cache, return the value in cache, whether it's null or not
      return this.cache.get(txHash) as providers.TransactionReceipt;
    } else {
      // If it's not in the cache,
      const fetchedTxReceipt = await this._provider.getTransactionReceipt(
        txHash
      );

      this.cache.set(txHash, fetchedTxReceipt); // Cache the fetched receipt, whether it's null or not

      if (!fetchedTxReceipt) {
        this._provider.once(txHash, this.cacheTransactionReceipt.bind(this));
      }

      return fetchedTxReceipt;
    }
  }

  // adds allowance by spender to transfer the given amount of Token
  async approveERC20(
    contract: Contract,
    wallet: Wallet,
    spender: string,
    amount: BigNumber,
    nonce?: number,
    maxFeePerGas?: BigNumber,
    maxPriorityFeePerGas?: BigNumber,
    gasPrice?: number
  ): Promise<Transaction> {
    logger.info(
      'Calling approve method called for spender ' +
        spender +
        ' requesting allowance ' +
        amount.toString() +
        ' from owner ' +
        wallet.address +
        '.'
    );
    return this.nonceManager.provideNonce(
      nonce,
      wallet.address,
      async (nextNonce) => {
        const params: any = {
          gasLimit: this._gasLimitTransaction,
          nonce: nextNonce,
        };
        if (maxFeePerGas || maxPriorityFeePerGas) {
          params.maxFeePerGas = maxFeePerGas;
          params.maxPriorityFeePerGas = maxPriorityFeePerGas;
        } else if (gasPrice) {
          params.gasPrice = (gasPrice * 1e9).toFixed(0);
        }
        return contract.approve(spender, amount, params);
      }
<<<<<<< HEAD
    }
    const params: any = {
      gasLimitTransaction: this._gasLimitTransaction,
      nonce: nonce,
    };
    if (maxFeePerGas || maxPriorityFeePerGas) {
      params.maxFeePerGas = maxFeePerGas;
      params.maxPriorityFeePerGas = maxPriorityFeePerGas;
    } else if (gasPrice) {
      params.gasPrice = (gasPrice * 1e9).toFixed(0);
    }
    const response = await contract.approve(spender, amount, params);
    await this.nonceManager.commitNonce(wallet.address, nonce);
    return response;
=======
    );
>>>>>>> 9d8c3661
  }

  public getTokenBySymbol(tokenSymbol: string): TokenInfo | undefined {
    return this.tokenList.find(
      (token: TokenInfo) =>
        token.symbol.toUpperCase() === tokenSymbol.toUpperCase() &&
        token.chainId === this.chainId
    );
  }

  // returns the current block number
  async getCurrentBlockNumber(): Promise<number> {
    return this._provider.getBlockNumber();
  }

  // cancel transaction
  async cancelTxWithGasPrice(
    wallet: Wallet,
    nonce: number,
    gasPrice: number
  ): Promise<Transaction> {
    return this.nonceManager.provideNonce(
      nonce,
      wallet.address,
      async (nextNonce) => {
        const tx = {
          from: wallet.address,
          to: wallet.address,
          value: utils.parseEther('0'),
          nonce: nextNonce,
          gasPrice: (gasPrice * 1e9).toFixed(0),
        };
        const response = await wallet.sendTransaction(tx);
        logger.info(response);

        return response;
      }
    );
  }

  /**
   * Get the base gas fee and the current max priority fee from the EVM
   * node, and add them together.
   */
  async getGasPrice(): Promise<number | null> {
    if (!this.ready) {
      await this.init();
    }
    const feeData: providers.FeeData = await this._provider.getFeeData();
    if (feeData.gasPrice !== null && feeData.maxPriorityFeePerGas !== null) {
      return (
        feeData.gasPrice.add(feeData.maxPriorityFeePerGas).toNumber() * 1e-9
      );
    } else {
      return null;
    }
  }

  async close() {
    await this._nonceManager.close(this._refCountingHandle);
    await this._txStorage.close(this._refCountingHandle);
  }
}<|MERGE_RESOLUTION|>--- conflicted
+++ resolved
@@ -135,12 +135,14 @@
     tokenListType: TokenListType
   ): Promise<void> {
     this.tokenList = await this.getTokenList(tokenListSource, tokenListType);
+    // Only keep tokens in the same chain
+    this.tokenList = this.tokenList.filter(
+      (token: TokenInfo) => token.chainId === this.chainId
+    );
     if (this.tokenList) {
-      this.tokenList.forEach((token: TokenInfo) => {
-        if (token.chainId === this.chainId) {
-          this._tokenMap[token.symbol] = token;
-        }
-      });
+      this.tokenList.forEach(
+        (token: TokenInfo) => (this._tokenMap[token.symbol] = token)
+      );
     }
   }
 
@@ -172,7 +174,7 @@
   // getTokenList, we can read the stored tokenList value from when the
   // object was initiated.
   public get storedTokenList(): TokenInfo[] {
-    return this.tokenList;
+    return Object.values(this._tokenMap);
   }
 
   // return the Token object for a symbol
@@ -325,24 +327,7 @@
         }
         return contract.approve(spender, amount, params);
       }
-<<<<<<< HEAD
-    }
-    const params: any = {
-      gasLimitTransaction: this._gasLimitTransaction,
-      nonce: nonce,
-    };
-    if (maxFeePerGas || maxPriorityFeePerGas) {
-      params.maxFeePerGas = maxFeePerGas;
-      params.maxPriorityFeePerGas = maxPriorityFeePerGas;
-    } else if (gasPrice) {
-      params.gasPrice = (gasPrice * 1e9).toFixed(0);
-    }
-    const response = await contract.approve(spender, amount, params);
-    await this.nonceManager.commitNonce(wallet.address, nonce);
-    return response;
-=======
-    );
->>>>>>> 9d8c3661
+    );
   }
 
   public getTokenBySymbol(tokenSymbol: string): TokenInfo | undefined {
