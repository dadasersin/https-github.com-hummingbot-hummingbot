--- conflicted
+++ resolved
@@ -2,14 +2,11 @@
 import { Cronos } from '../chains/cronos/cronos';
 import { Ethereum } from '../chains/ethereum/ethereum';
 import { Harmony } from '../chains/harmony/harmony';
+import { Solana, Solanaish } from '../chains/solana/solana';
 import { Polygon } from '../chains/polygon/polygon';
 import { MadMeerkat } from '../connectors/mad_meerkat/mad_meerkat';
 import { Openocean } from '../connectors/openocean/openocean';
-<<<<<<< HEAD
-import { Quickswap } from '../connectors/quickswap/quickswap';
-=======
 import { Pangolin } from '../connectors/pangolin/pangolin';
->>>>>>> 9d8c3661
 import { Perp } from '../connectors/perp/perp';
 import { Quickswap } from '../connectors/quickswap/quickswap';
 import { Serum } from '../connectors/serum/serum';
@@ -24,43 +21,74 @@
 } from './common-interfaces';
 import { Traderjoe } from '../connectors/traderjoe/traderjoe';
 import { Sushiswap } from '../connectors/sushiswap/sushiswap';
+import { Defikingdoms } from '../connectors/defikingdoms/defikingdoms';
+import { Defira } from '../connectors/defira/defira';
+import { Serumish } from '../connectors/serum/serum';
 
-export async function getChain(chain: string, network: string) {
-  let chainInstance: Ethereumish;
+export type ChainUnion = Ethereumish | Solanaish;
+
+export type Chain<T> = T extends Ethereumish
+  ? Ethereumish
+  : T extends Solanaish
+  ? Solanaish
+  : never;
+
+export async function getChain<T>(
+  chain: string,
+  network: string
+): Promise<Chain<T>> {
+  let chainInstance: ChainUnion;
+
   if (chain === 'ethereum') chainInstance = Ethereum.getInstance(network);
   else if (chain === 'avalanche')
     chainInstance = Avalanche.getInstance(network);
   else if (chain === 'polygon') chainInstance = Polygon.getInstance(network);
   else if (chain === 'harmony') chainInstance = Harmony.getInstance(network);
-<<<<<<< HEAD
-=======
   else if (chain === 'solana')
     chainInstance = await Solana.getInstance(network);
   else if (chain === 'cronos') chainInstance = Cronos.getInstance(network);
->>>>>>> 9d8c3661
   else throw new Error('unsupported chain');
+
   if (!chainInstance.ready()) {
     await chainInstance.init();
   }
-  return chainInstance;
+
+  return chainInstance as Chain<T>;
 }
 
-type ConnectorType<T> = T extends Uniswapish ? Uniswapish : T;
+type ConnectorUnion = Uniswapish | UniswapLPish | Perpish | Serumish;
+
+export type Connector<T> = T extends Uniswapish
+  ? Uniswapish
+  : T extends UniswapLPish
+  ? UniswapLPish
+  : T extends Perpish
+  ? Perpish
+  : T extends Serumish
+  ? Serumish
+  : never;
 
 export async function getConnector<T>(
   chain: string,
   network: string,
   connector: string | undefined,
   address?: string
-): Promise<ConnectorType<T>> {
-  let connectorInstance: Uniswapish | UniswapLPish | Perpish;
-  if (chain === 'ethereum' && connector === 'uniswap') {
+): Promise<Connector<T>> {
+  let connectorInstance: ConnectorUnion;
+
+  if (
+    (chain === 'ethereum' || chain === 'polygon') &&
+    connector === 'uniswap'
+  ) {
     connectorInstance = Uniswap.getInstance(chain, network);
   } else if (chain === 'polygon' && connector === 'quickswap') {
     connectorInstance = Quickswap.getInstance(chain, network);
   } else if (chain === 'ethereum' && connector === 'sushiswap') {
     connectorInstance = Sushiswap.getInstance(chain, network);
-  } else if (chain === 'ethereum' && connector === 'uniswapLP') {
+  } else if (
+    (chain === 'ethereum' || chain === 'polygon') &&
+    connector === 'uniswapLP'
+  ) {
     connectorInstance = UniswapLP.getInstance(chain, network);
   } else if (chain === 'ethereum' && connector === 'perp') {
     connectorInstance = Perp.getInstance(chain, network, address);
@@ -70,8 +98,6 @@
     connectorInstance = Openocean.getInstance(chain, network);
   } else if (chain === 'avalanche' && connector === 'traderjoe') {
     connectorInstance = Traderjoe.getInstance(chain, network);
-<<<<<<< HEAD
-=======
   } else if (chain === 'harmony' && connector === 'defikingdoms') {
     connectorInstance = Defikingdoms.getInstance(chain, network);
   } else if (chain === 'harmony' && connector === 'defira') {
@@ -82,12 +108,13 @@
     connectorInstance = MadMeerkat.getInstance(chain, network);
   } else if (chain === 'cronos' && connector === 'vvs') {
     connectorInstance = VVSConnector.getInstance(chain, network);
->>>>>>> 9d8c3661
   } else {
     throw new Error('unsupported chain or connector');
   }
+
   if (!connectorInstance.ready()) {
     await connectorInstance.init();
   }
-  return connectorInstance as ConnectorType<T>;
+
+  return connectorInstance as Connector<T>;
 }