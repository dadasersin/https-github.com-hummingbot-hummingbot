--- conflicted
+++ resolved
@@ -1,11 +1,8 @@
 import { Ethereum } from '../chains/ethereum/ethereum';
 import { Avalanche } from '../chains/avalanche/avalanche';
 import { Harmony } from '../chains/harmony/harmony';
-<<<<<<< HEAD
 import { Curve } from '../connectors/curve/curve';
-=======
 import { Polygon } from '../chains/polygon/polygon';
->>>>>>> b68798bc
 import { Uniswap } from '../connectors/uniswap/uniswap';
 import { Pangolin } from '../connectors/pangolin/pangolin';
 import { Ethereumish, Uniswapish } from './common-interfaces';
