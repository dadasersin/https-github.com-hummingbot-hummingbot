--- conflicted
+++ resolved
@@ -25,7 +25,6 @@
   estimateGas as uniswapEstimateGas,
 } from '../connectors/uniswap/uniswap.controllers';
 import { Curve } from '../connectors/curve/curve';
-import { Uniswapish } from '../services/common-interfaces';
 import {
   estimateGas as curveEstimateGas,
   price as curvePrice,
@@ -40,7 +39,6 @@
 
 export async function price(req: PriceRequest): Promise<PriceResponse> {
   const chain = await getChain(req.chain, req.network);
-<<<<<<< HEAD
   const connector = await getConnector(req.chain, req.network, req.connector);
   if (
     (<any>connector).types === 'Uniswap' ||
@@ -50,21 +48,12 @@
   } else if ((<any>connector).types === 'Curve') {
     return curvePrice(chain, <Curve>connector, req);
   } else {
-    throw new Error('');
+    throw new Error('Unsupported connector');
   }
-=======
-  const connector: Uniswapish = await getConnector<Uniswapish>(
-    req.chain,
-    req.network,
-    req.connector
-  );
-  return uniswapPrice(chain, connector, req);
->>>>>>> d4593a7f
 }
 
 export async function trade(req: TradeRequest): Promise<TradeResponse> {
   const chain = await getChain(req.chain, req.network);
-<<<<<<< HEAD
   const connector = await getConnector(req.chain, req.network, req.connector);
   if (
     (<any>connector).types === 'Uniswap' ||
@@ -74,75 +63,75 @@
   } else if ((<any>connector).types === 'Curve') {
     return curveTrade(chain, <Curve>connector, req);
   } else {
-    throw new Error('');
+    throw new Error('Unsupported connector');
   }
-=======
-  const connector: Uniswapish = await getConnector<Uniswapish>(
-    req.chain,
-    req.network,
-    req.connector
-  );
-  return uniswapTrade(chain, connector, req);
->>>>>>> d4593a7f
 }
 
 export async function addLiquidity(
   req: AddLiquidityRequest
 ): Promise<AddLiquidityResponse> {
   const chain = await getChain(req.chain, req.network);
-  const connector: UniswapLPish = await getConnector<UniswapLPish>(
-    req.chain,
-    req.network,
-    req.connector
-  );
-  return uniswapV3AddLiquidity(chain, connector, req);
+  const connector = await getConnector(req.chain, req.network, req.connector);
+  if ((<any>connector).types === 'UniswapLP') {
+    return uniswapV3AddLiquidity(chain, <UniswapLPish>connector, req);
+  } else {
+    throw new Error('Unsupported connector');
+  }
 }
 
 export async function reduceLiquidity(
   req: RemoveLiquidityRequest
 ): Promise<RemoveLiquidityResponse> {
   const chain = await getChain(req.chain, req.network);
-  const connector: UniswapLPish = <UniswapLPish>(
-    await getConnector<UniswapLPish>(req.chain, req.network, req.connector)
-  );
-  return uniswapV3RemoveLiquidity(chain, connector, req);
+  const connector = await getConnector(req.chain, req.network, req.connector);
+
+  if ((<any>connector).types === 'UniswapLP') {
+    return uniswapV3RemoveLiquidity(chain, <UniswapLPish>connector, req);
+  } else {
+    throw new Error('Unsupported connector');
+  }
 }
 
 export async function collectFees(
   req: CollectEarnedFeesRequest
 ): Promise<RemoveLiquidityResponse> {
   const chain = await getChain(req.chain, req.network);
-  const connector: UniswapLPish = <UniswapLPish>(
-    await getConnector<UniswapLPish>(req.chain, req.network, req.connector)
-  );
-  return uniswapV3CollectEarnedFees(chain, connector, req);
+  const connector = await getConnector(req.chain, req.network, req.connector);
+  if ((<any>connector).types === 'UniswapLP') {
+    return uniswapV3CollectEarnedFees(chain, <UniswapLPish>connector, req);
+  } else {
+    throw new Error('Unsupported connector');
+  }
 }
 
 export async function positionInfo(
   req: PositionRequest
 ): Promise<PositionResponse> {
   const chain = await getChain(req.chain, req.network);
-  const connector: UniswapLPish = <UniswapLPish>(
-    await getConnector<UniswapLPish>(req.chain, req.network, req.connector)
-  );
-  return uniswapV3PositionInfo(chain, connector, req);
+  const connector = await getConnector(req.chain, req.network, req.connector);
+  if ((<any>connector).types === 'UniswapLP') {
+    return uniswapV3PositionInfo(chain, <UniswapLPish>connector, req);
+  } else {
+    throw new Error('Unsupported connector');
+  }
 }
 
 export async function poolPrice(
   req: PoolPriceRequest
 ): Promise<PoolPriceResponse> {
   const chain = await getChain(req.chain, req.network);
-  const connector: UniswapLPish = <UniswapLPish>(
-    await getConnector<UniswapLPish>(req.chain, req.network, req.connector)
-  );
-  return uniswapV3PoolPrice(chain, connector, req);
+  const connector = await getConnector(req.chain, req.network, req.connector);
+  if ((<any>connector).types === 'UniswapLP') {
+    return uniswapV3PoolPrice(chain, <UniswapLPish>connector, req);
+  } else {
+    throw new Error('Unsupported connector');
+  }
 }
 
 export async function estimateGas(
   req: NetworkSelectionRequest
 ): Promise<EstimateGasResponse> {
   const chain = await getChain(req.chain, req.network);
-<<<<<<< HEAD
   const connector = await getConnector(req.chain, req.network, req.connector);
   if (
     (<any>connector).types === 'Uniswap' ||
@@ -152,12 +141,6 @@
   } else if ((<any>connector).types === 'Curve') {
     return curveEstimateGas(chain, <Curve>connector);
   } else {
-    throw new Error('');
+    throw new Error('Unknown connector');
   }
-=======
-  const connector: Uniswapish = <Uniswapish>(
-    await getConnector<Uniswapish>(req.chain, req.network, req.connector)
-  );
-  return uniswapEstimateGas(chain, connector);
->>>>>>> d4593a7f
 }