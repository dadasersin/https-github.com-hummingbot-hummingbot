import {
  EstimateGasResponse,
  PerpAvailablePairsResponse,
  PerpCreateTakerRequest,
  PerpCreateTakerResponse,
  PerpMarketRequest,
  PerpMarketResponse,
  PerpPositionRequest,
  PerpPositionResponse,
  PerpPricesResponse,
  PriceRequest,
  PriceResponse,
  TradeRequest,
  TradeResponse,
  AddLiquidityRequest,
  AddLiquidityResponse,
  RemoveLiquidityRequest,
  RemoveLiquidityResponse,
  CollectEarnedFeesRequest,
  PositionRequest,
  PositionResponse,
  PoolPriceRequest,
  PoolPriceResponse,
  PerpBalanceRequest,
  PerpBalanceResponse,
} from './amm.requests';
import {
  price as uniswapPrice,
  trade as uniswapTrade,
  addLiquidity as uniswapV3AddLiquidity,
  removeLiquidity as uniswapV3RemoveLiquidity,
  collectEarnedFees as uniswapV3CollectEarnedFees,
  positionInfo as uniswapV3PositionInfo,
  poolPrice as uniswapV3PoolPrice,
  estimateGas as uniswapEstimateGas,
} from '../connectors/uniswap/uniswap.controllers';
<<<<<<< HEAD
import { Curve } from '../connectors/curve/curve';
import {
  estimateGas as curveEstimateGas,
  price as curvePrice,
  trade as curveTrade,
} from '../connectors/curve/curve.controllers';
=======
import {
  getPriceData as perpPriceData,
  createTakerOrder,
  estimateGas as perpEstimateGas,
  getPosition,
  getAvailablePairs,
  checkMarketStatus,
  getAccountValue,
} from '../connectors/perp/perp.controllers';
>>>>>>> ceffe213
import { getChain, getConnector } from '../services/connection-manager';
import {
  Ethereumish,
  NetworkSelectionRequest,
  Perpish,
  Uniswapish,
  UniswapLPish,
} from '../services/common-interfaces';

export async function price(req: PriceRequest): Promise<PriceResponse> {
<<<<<<< HEAD
  const chain = await getChain(req.chain, req.network);
  const connector = await getConnector(req.chain, req.network, req.connector);
  if (
    (<any>connector).types === 'Uniswap' ||
    (<any>connector).types === 'Pangolin'
  ) {
    return uniswapPrice(chain, <Uniswapish>connector, req);
  } else if ((<any>connector).types === 'Curve') {
    return curvePrice(chain, <Curve>connector, req);
  } else {
    throw new Error('Unsupported connector');
  }
}

export async function trade(req: TradeRequest): Promise<TradeResponse> {
  const chain = await getChain(req.chain, req.network);
  const connector = await getConnector(req.chain, req.network, req.connector);
  if (
    (<any>connector).types === 'Uniswap' ||
    (<any>connector).types === 'Pangolin'
  ) {
    return uniswapTrade(chain, <Uniswapish>connector, req);
  } else if ((<any>connector).types === 'Curve') {
    return curveTrade(chain, <Curve>connector, req);
  } else {
    throw new Error('Unsupported connector');
  }
=======
  const chain = await getChain<Ethereumish>(req.chain, req.network);
  const connector: Uniswapish = await getConnector<Uniswapish>(
    req.chain,
    req.network,
    req.connector
  );

  return uniswapPrice(chain, connector, req);
}

export async function trade(req: TradeRequest): Promise<TradeResponse> {
  const chain = await getChain<Ethereumish>(req.chain, req.network);
  const connector: Uniswapish = await getConnector<Uniswapish>(
    req.chain,
    req.network,
    req.connector
  );

  return uniswapTrade(chain, connector, req);
>>>>>>> ceffe213
}

export async function addLiquidity(
  req: AddLiquidityRequest
): Promise<AddLiquidityResponse> {
<<<<<<< HEAD
  const chain = await getChain(req.chain, req.network);
  const connector = await getConnector(req.chain, req.network, req.connector);
  if ((<any>connector).types === 'UniswapLP') {
    return uniswapV3AddLiquidity(chain, <UniswapLPish>connector, req);
  } else {
    throw new Error('Unsupported connector');
  }
=======
  const chain = await getChain<Ethereumish>(req.chain, req.network);
  const connector: UniswapLPish = await getConnector<UniswapLPish>(
    req.chain,
    req.network,
    req.connector
  );

  return uniswapV3AddLiquidity(chain, connector, req);
>>>>>>> ceffe213
}

export async function reduceLiquidity(
  req: RemoveLiquidityRequest
): Promise<RemoveLiquidityResponse> {
<<<<<<< HEAD
  const chain = await getChain(req.chain, req.network);
  const connector = await getConnector(req.chain, req.network, req.connector);

  if ((<any>connector).types === 'UniswapLP') {
    return uniswapV3RemoveLiquidity(chain, <UniswapLPish>connector, req);
  } else {
    throw new Error('Unsupported connector');
  }
=======
  const chain = await getChain<Ethereumish>(req.chain, req.network);
  const connector: UniswapLPish = await getConnector<UniswapLPish>(
    req.chain,
    req.network,
    req.connector
  );

  return uniswapV3RemoveLiquidity(chain, connector, req);
>>>>>>> ceffe213
}

export async function collectFees(
  req: CollectEarnedFeesRequest
): Promise<RemoveLiquidityResponse> {
<<<<<<< HEAD
  const chain = await getChain(req.chain, req.network);
  const connector = await getConnector(req.chain, req.network, req.connector);
  if ((<any>connector).types === 'UniswapLP') {
    return uniswapV3CollectEarnedFees(chain, <UniswapLPish>connector, req);
  } else {
    throw new Error('Unsupported connector');
  }
=======
  const chain = await getChain<Ethereumish>(req.chain, req.network);
  const connector: UniswapLPish = await getConnector<UniswapLPish>(
    req.chain,
    req.network,
    req.connector
  );
  return uniswapV3CollectEarnedFees(chain, connector, req);
>>>>>>> ceffe213
}

export async function positionInfo(
  req: PositionRequest
): Promise<PositionResponse> {
<<<<<<< HEAD
  const chain = await getChain(req.chain, req.network);
  const connector = await getConnector(req.chain, req.network, req.connector);
  if ((<any>connector).types === 'UniswapLP') {
    return uniswapV3PositionInfo(chain, <UniswapLPish>connector, req);
  } else {
    throw new Error('Unsupported connector');
  }
=======
  const chain = await getChain<Ethereumish>(req.chain, req.network);
  const connector: UniswapLPish = await getConnector<UniswapLPish>(
    req.chain,
    req.network,
    req.connector
  );
  return uniswapV3PositionInfo(chain, connector, req);
>>>>>>> ceffe213
}

export async function poolPrice(
  req: PoolPriceRequest
): Promise<PoolPriceResponse> {
<<<<<<< HEAD
  const chain = await getChain(req.chain, req.network);
  const connector = await getConnector(req.chain, req.network, req.connector);
  if ((<any>connector).types === 'UniswapLP') {
    return uniswapV3PoolPrice(chain, <UniswapLPish>connector, req);
  } else {
    throw new Error('Unsupported connector');
  }
=======
  const chain = await getChain<Ethereumish>(req.chain, req.network);
  const connector: UniswapLPish = await getConnector<UniswapLPish>(
    req.chain,
    req.network,
    req.connector
  );
  return uniswapV3PoolPrice(chain, connector, req);
>>>>>>> ceffe213
}

export async function estimateGas(
  req: NetworkSelectionRequest
): Promise<EstimateGasResponse> {
<<<<<<< HEAD
  const chain = await getChain(req.chain, req.network);
  const connector = await getConnector(req.chain, req.network, req.connector);
  if (
    (<any>connector).types === 'Uniswap' ||
    (<any>connector).types === 'Pangolin'
  ) {
    return uniswapEstimateGas(chain, <Uniswapish>connector);
  } else if ((<any>connector).types === 'Curve') {
    return curveEstimateGas(chain, <Curve>connector);
  } else {
    throw new Error('Unknown connector');
  }
=======
  const chain = await getChain<Ethereumish>(req.chain, req.network);
  const connector: Uniswapish = await getConnector<Uniswapish>(
    req.chain,
    req.network,
    req.connector
  );
  return uniswapEstimateGas(chain, connector);
}

// perp
export async function perpMarketPrices(
  req: PriceRequest
): Promise<PerpPricesResponse> {
  const chain = await getChain<Ethereumish>(req.chain, req.network);
  const connector: Perpish = await getConnector<Perpish>(
    req.chain,
    req.network,
    req.connector
  );
  return perpPriceData(chain, connector, req);
}

export async function perpOrder(
  req: PerpCreateTakerRequest,
  isOpen: boolean
): Promise<PerpCreateTakerResponse> {
  const chain = await getChain<Ethereumish>(req.chain, req.network);
  const connector: Perpish = await getConnector<Perpish>(
    req.chain,
    req.network,
    req.connector,
    req.address
  );
  return createTakerOrder(chain, connector, req, isOpen);
}

export async function perpPosition(
  req: PerpPositionRequest
): Promise<PerpPositionResponse> {
  const chain = await getChain<Ethereumish>(req.chain, req.network);
  const connector: Perpish = await getConnector<Perpish>(
    req.chain,
    req.network,
    req.connector,
    req.address
  );
  return getPosition(chain, connector, req);
}

export async function perpBalance(
  req: PerpBalanceRequest
): Promise<PerpBalanceResponse> {
  const chain = await getChain(req.chain, req.network);
  const connector: Perpish = <Perpish>(
    await getConnector(req.chain, req.network, req.connector, req.address)
  );
  return getAccountValue(chain, connector);
}

export async function perpPairs(
  req: NetworkSelectionRequest
): Promise<PerpAvailablePairsResponse> {
  const chain = await getChain<Ethereumish>(req.chain, req.network);
  const connector: Perpish = await getConnector<Perpish>(
    req.chain,
    req.network,
    req.connector
  );
  return getAvailablePairs(chain, connector);
}

export async function getMarketStatus(
  req: PerpMarketRequest
): Promise<PerpMarketResponse> {
  const chain = await getChain<Ethereumish>(req.chain, req.network);
  const connector: Perpish = await getConnector<Perpish>(
    req.chain,
    req.network,
    req.connector
  );
  return checkMarketStatus(chain, connector, req);
}

export async function estimatePerpGas(
  req: NetworkSelectionRequest
): Promise<EstimateGasResponse> {
  const chain = await getChain<Ethereumish>(req.chain, req.network);
  const connector: Perpish = await getConnector<Perpish>(
    req.chain,
    req.network,
    req.connector
  );
  return perpEstimateGas(chain, connector);
>>>>>>> ceffe213
}<|MERGE_RESOLUTION|>--- conflicted
+++ resolved
@@ -34,14 +34,12 @@
   poolPrice as uniswapV3PoolPrice,
   estimateGas as uniswapEstimateGas,
 } from '../connectors/uniswap/uniswap.controllers';
-<<<<<<< HEAD
-import { Curve } from '../connectors/curve/curve';
+import { Curvish } from '../connectors/curve/curve';
 import {
   estimateGas as curveEstimateGas,
   price as curvePrice,
   trade as curveTrade,
 } from '../connectors/curve/curve.controllers';
-=======
 import {
   getPriceData as perpPriceData,
   createTakerOrder,
@@ -51,9 +49,9 @@
   checkMarketStatus,
   getAccountValue,
 } from '../connectors/perp/perp.controllers';
->>>>>>> ceffe213
 import { getChain, getConnector } from '../services/connection-manager';
 import {
+  ConnectorType,
   Ethereumish,
   NetworkSelectionRequest,
   Perpish,
@@ -62,16 +60,17 @@
 } from '../services/common-interfaces';
 
 export async function price(req: PriceRequest): Promise<PriceResponse> {
-<<<<<<< HEAD
-  const chain = await getChain(req.chain, req.network);
-  const connector = await getConnector(req.chain, req.network, req.connector);
-  if (
-    (<any>connector).types === 'Uniswap' ||
-    (<any>connector).types === 'Pangolin'
-  ) {
+  const chain = await getChain<Ethereumish>(req.chain, req.network);
+  const connector = await getConnector<Uniswapish>(
+    req.chain,
+    req.network,
+    req.connector
+  );
+
+  if (connector.connectorType === ConnectorType.Uniswapish) {
     return uniswapPrice(chain, <Uniswapish>connector, req);
-  } else if ((<any>connector).types === 'Curve') {
-    return curvePrice(chain, <Curve>connector, req);
+  } else if (connector.connectorType === ConnectorType.Curvish) {
+    return curvePrice(chain, connector as unknown as Curvish, req);
   } else {
     throw new Error('Unsupported connector');
   }
@@ -86,37 +85,15 @@
   ) {
     return uniswapTrade(chain, <Uniswapish>connector, req);
   } else if ((<any>connector).types === 'Curve') {
-    return curveTrade(chain, <Curve>connector, req);
-  } else {
-    throw new Error('Unsupported connector');
-  }
-=======
-  const chain = await getChain<Ethereumish>(req.chain, req.network);
-  const connector: Uniswapish = await getConnector<Uniswapish>(
-    req.chain,
-    req.network,
-    req.connector
-  );
-
-  return uniswapPrice(chain, connector, req);
-}
-
-export async function trade(req: TradeRequest): Promise<TradeResponse> {
-  const chain = await getChain<Ethereumish>(req.chain, req.network);
-  const connector: Uniswapish = await getConnector<Uniswapish>(
-    req.chain,
-    req.network,
-    req.connector
-  );
-
-  return uniswapTrade(chain, connector, req);
->>>>>>> ceffe213
+    return curveTrade(chain, <Curvish>connector, req);
+  } else {
+    throw new Error('Unsupported connector');
+  }
 }
 
 export async function addLiquidity(
   req: AddLiquidityRequest
 ): Promise<AddLiquidityResponse> {
-<<<<<<< HEAD
   const chain = await getChain(req.chain, req.network);
   const connector = await getConnector(req.chain, req.network, req.connector);
   if ((<any>connector).types === 'UniswapLP') {
@@ -124,22 +101,11 @@
   } else {
     throw new Error('Unsupported connector');
   }
-=======
-  const chain = await getChain<Ethereumish>(req.chain, req.network);
-  const connector: UniswapLPish = await getConnector<UniswapLPish>(
-    req.chain,
-    req.network,
-    req.connector
-  );
-
-  return uniswapV3AddLiquidity(chain, connector, req);
->>>>>>> ceffe213
 }
 
 export async function reduceLiquidity(
   req: RemoveLiquidityRequest
 ): Promise<RemoveLiquidityResponse> {
-<<<<<<< HEAD
   const chain = await getChain(req.chain, req.network);
   const connector = await getConnector(req.chain, req.network, req.connector);
 
@@ -148,22 +114,11 @@
   } else {
     throw new Error('Unsupported connector');
   }
-=======
-  const chain = await getChain<Ethereumish>(req.chain, req.network);
-  const connector: UniswapLPish = await getConnector<UniswapLPish>(
-    req.chain,
-    req.network,
-    req.connector
-  );
-
-  return uniswapV3RemoveLiquidity(chain, connector, req);
->>>>>>> ceffe213
 }
 
 export async function collectFees(
   req: CollectEarnedFeesRequest
 ): Promise<RemoveLiquidityResponse> {
-<<<<<<< HEAD
   const chain = await getChain(req.chain, req.network);
   const connector = await getConnector(req.chain, req.network, req.connector);
   if ((<any>connector).types === 'UniswapLP') {
@@ -171,21 +126,11 @@
   } else {
     throw new Error('Unsupported connector');
   }
-=======
-  const chain = await getChain<Ethereumish>(req.chain, req.network);
-  const connector: UniswapLPish = await getConnector<UniswapLPish>(
-    req.chain,
-    req.network,
-    req.connector
-  );
-  return uniswapV3CollectEarnedFees(chain, connector, req);
->>>>>>> ceffe213
 }
 
 export async function positionInfo(
   req: PositionRequest
 ): Promise<PositionResponse> {
-<<<<<<< HEAD
   const chain = await getChain(req.chain, req.network);
   const connector = await getConnector(req.chain, req.network, req.connector);
   if ((<any>connector).types === 'UniswapLP') {
@@ -193,21 +138,11 @@
   } else {
     throw new Error('Unsupported connector');
   }
-=======
-  const chain = await getChain<Ethereumish>(req.chain, req.network);
-  const connector: UniswapLPish = await getConnector<UniswapLPish>(
-    req.chain,
-    req.network,
-    req.connector
-  );
-  return uniswapV3PositionInfo(chain, connector, req);
->>>>>>> ceffe213
 }
 
 export async function poolPrice(
   req: PoolPriceRequest
 ): Promise<PoolPriceResponse> {
-<<<<<<< HEAD
   const chain = await getChain(req.chain, req.network);
   const connector = await getConnector(req.chain, req.network, req.connector);
   if ((<any>connector).types === 'UniswapLP') {
@@ -215,21 +150,11 @@
   } else {
     throw new Error('Unsupported connector');
   }
-=======
-  const chain = await getChain<Ethereumish>(req.chain, req.network);
-  const connector: UniswapLPish = await getConnector<UniswapLPish>(
-    req.chain,
-    req.network,
-    req.connector
-  );
-  return uniswapV3PoolPrice(chain, connector, req);
->>>>>>> ceffe213
 }
 
 export async function estimateGas(
   req: NetworkSelectionRequest
 ): Promise<EstimateGasResponse> {
-<<<<<<< HEAD
   const chain = await getChain(req.chain, req.network);
   const connector = await getConnector(req.chain, req.network, req.connector);
   if (
@@ -238,18 +163,10 @@
   ) {
     return uniswapEstimateGas(chain, <Uniswapish>connector);
   } else if ((<any>connector).types === 'Curve') {
-    return curveEstimateGas(chain, <Curve>connector);
+    return curveEstimateGas(chain, <Curvish>connector);
   } else {
     throw new Error('Unknown connector');
   }
-=======
-  const chain = await getChain<Ethereumish>(req.chain, req.network);
-  const connector: Uniswapish = await getConnector<Uniswapish>(
-    req.chain,
-    req.network,
-    req.connector
-  );
-  return uniswapEstimateGas(chain, connector);
 }
 
 // perp
@@ -336,5 +253,4 @@
     req.connector
   );
   return perpEstimateGas(chain, connector);
->>>>>>> ceffe213
 }