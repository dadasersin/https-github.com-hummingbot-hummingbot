import {
  StatusRequest,
  StatusResponse,
  TokensRequest,
  TokensResponse,
} from './network.requests';
import { Avalanche } from '../chains/avalanche/avalanche';
import { Ethereum } from '../chains/ethereum/ethereum';
import { Harmony } from '../chains/harmony/harmony';
<<<<<<< HEAD
import { Token } from '../services/ethereum-base';

=======
import { Polygon } from '../chains/polygon/polygon';
import { TokenInfo } from '../services/ethereum-base';
>>>>>>> 51efe47c
import {
  HttpException,
  UNKNOWN_CHAIN_ERROR_CODE,
  UNKNOWN_KNOWN_CHAIN_ERROR_MESSAGE,
} from '../services/error-handler';
import { EthereumBase } from '../services/ethereum-base';

export async function getStatus(
  req: StatusRequest
): Promise<StatusResponse | StatusResponse[]> {
  const statuses: StatusResponse[] = [];
  let connections: any[] = [];
  let chain: string;
  let chainId: number;
  let rpcUrl: string;
  let currentBlockNumber: number | undefined;
  let nativeCurrency: string;

  if (req.chain) {
    if (req.chain === 'avalanche') {
      connections.push(Avalanche.getInstance(req.network as string));
    } else if (req.chain === 'harmony') {
      connections.push(Harmony.getInstance(req.network as string));
    } else if (req.chain === 'ethereum') {
      connections.push(Ethereum.getInstance(req.network as string));
    } else if (req.chain === 'polygon') {
      connections.push(Polygon.getInstance(req.network as string));
    } else {
      throw new HttpException(
        500,
        UNKNOWN_KNOWN_CHAIN_ERROR_MESSAGE(req.chain),
        UNKNOWN_CHAIN_ERROR_CODE
      );
    }
  } else {
    const avalancheConnections = Avalanche.getConnectedInstances();
    connections = connections.concat(
      avalancheConnections ? Object.values(avalancheConnections) : []
    );
    const harmonyConnections = Harmony.getConnectedInstances();
    connections = connections.concat(
      harmonyConnections ? Object.values(harmonyConnections) : []
    );
    const ethereumConnections = Ethereum.getConnectedInstances();
    connections = connections.concat(
      ethereumConnections ? Object.values(ethereumConnections) : []
    );
    const polygonConnections = Polygon.getConnectedInstances();
    connections = connections.concat(
      polygonConnections ? Object.values(polygonConnections) : []
    );
  }

  for (const connection of connections) {
    if (!connection.ready()) {
      await connection.init();
    }

    chain = connection.chain;
    chainId = connection.chainId;
    rpcUrl = connection.rpcUrl;
    nativeCurrency = connection.nativeTokenSymbol;

    try {
      currentBlockNumber = await connection.getCurrentBlockNumber();
    } catch (_e) {
      // do nothing, this means we are not able to connect to the network
    }
    statuses.push({
      chain,
      chainId,
      rpcUrl,
      currentBlockNumber,
      nativeCurrency,
    });
  }

  return req.chain ? statuses[0] : statuses;
}

export async function getTokens(req: TokensRequest): Promise<TokensResponse> {
  let connection: EthereumBase;
  let tokens: TokenInfo[] = [];

  if (req.chain && req.network) {
    if (req.chain === 'avalanche') {
      connection = Avalanche.getInstance(req.network);
    } else if (req.chain === 'harmony') {
      connection = Harmony.getInstance(req.network);
    } else if (req.chain === 'ethereum') {
      connection = Ethereum.getInstance(req.network);
    } else if (req.chain === 'polygon') {
      connection = Polygon.getInstance(req.network);
    } else {
      throw new HttpException(
        500,
        UNKNOWN_KNOWN_CHAIN_ERROR_MESSAGE(req.chain),
        UNKNOWN_CHAIN_ERROR_CODE
      );
    }
  } else {
    throw new HttpException(
      500,
      UNKNOWN_KNOWN_CHAIN_ERROR_MESSAGE(req.chain),
      UNKNOWN_CHAIN_ERROR_CODE
    );
  }

  if (!connection.ready()) {
    await connection.init();
  }

  if (!req.tokenSymbols) {
    tokens = connection.storedTokenList;
  } else {
    for (const t of req.tokenSymbols as []) {
      tokens.push(connection.getTokenForSymbol(t) as TokenInfo);
    }
  }

  return { tokens };
}<|MERGE_RESOLUTION|>--- conflicted
+++ resolved
@@ -7,13 +7,8 @@
 import { Avalanche } from '../chains/avalanche/avalanche';
 import { Ethereum } from '../chains/ethereum/ethereum';
 import { Harmony } from '../chains/harmony/harmony';
-<<<<<<< HEAD
-import { Token } from '../services/ethereum-base';
-
-=======
 import { Polygon } from '../chains/polygon/polygon';
 import { TokenInfo } from '../services/ethereum-base';
->>>>>>> 51efe47c
 import {
   HttpException,
   UNKNOWN_CHAIN_ERROR_CODE,
