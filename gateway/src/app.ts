--- conflicted
+++ resolved
@@ -27,11 +27,13 @@
 import { VVSConfig } from './connectors/vvs/vvs.config';
 import { AvailableNetworks } from './services/config-manager-types';
 import morgan from 'morgan';
+import { ClobRoutes } from './clob/clob.routes';
+import { SerumRoutes } from './connectors/serum/serum.routes';
 import { SushiswapConfig } from './connectors/sushiswap/sushiswap.config';
+import { DefikingdomsConfig } from './connectors/defikingdoms/defikingdoms.config';
+import { SerumConfig } from './connectors/serum/serum.config';
 
-const swaggerUi = require('swagger-ui-express');
-
-const childProcess = require('child_process');
+import swaggerUi from 'swagger-ui-express';
 
 export const gatewayApp = express();
 
@@ -62,8 +64,10 @@
 gatewayApp.use('/amm', AmmRoutes.router);
 gatewayApp.use('/amm/perp', PerpAmmRoutes.router);
 gatewayApp.use('/amm/liquidity', AmmLiquidityRoutes.router);
+gatewayApp.use('/clob', ClobRoutes.router);
 gatewayApp.use('/wallet', WalletRoutes.router);
 gatewayApp.use('/solana', SolanaRoutes.router);
+gatewayApp.use('/serum', SerumRoutes.router);
 
 // a simple route to test that the server is running
 gatewayApp.get('/', (_req: Request, res: Response) => {
@@ -71,16 +75,7 @@
 });
 
 interface ConnectorsResponse {
-<<<<<<< HEAD
-  uniswap: Array<AvailableNetworks>;
-  pangolin: Array<AvailableNetworks>;
-  quickswap: Array<AvailableNetworks>;
-  sushiswap: Array<AvailableNetworks>;
-  openocean: Array<AvailableNetworks>;
-  traderjoe: Array<AvailableNetworks>;
-=======
   [key: string]: Array<AvailableNetworks>;
->>>>>>> 9d8c3661
 }
 
 gatewayApp.get(
@@ -93,34 +88,19 @@
       sushiswap: SushiswapConfig.config.availableNetworks,
       openocean: OpenoceanConfig.config.availableNetworks,
       traderjoe: TraderjoeConfig.config.availableNetworks,
-<<<<<<< HEAD
-=======
       defikingdoms: DefikingdomsConfig.config.availableNetworks,
       serum: SerumConfig.config.availableNetworks,
       mad_meerkat: MadMeerkatConfig.config.availableNetworks,
       vvs: VVSConfig.config.availableNetworks,
->>>>>>> 9d8c3661
     });
   })
 );
-
-// watch the exit even, spawn an independent process with the same args and
-// pass the stdio from this process to it.
-process.on('exit', function (code) {
-  // don't restart when signal is 2.
-  if (code !== 2)
-    childProcess.spawn(process.argv.shift(), process.argv, {
-      cwd: process.cwd(),
-      detached: true,
-      stdio: 'inherit',
-    });
-});
 
 gatewayApp.post(
   '/restart',
   asyncHandler(async (_req, res) => {
     // kill the current process and trigger the exit event
-    process.exit();
+    process.exit(1);
     // this is only to satisfy the compiler, it will never be called.
     res.status(200).json();
   })
@@ -152,6 +132,8 @@
     './docs/swagger/evm-routes.yml',
     './docs/swagger/network-routes.yml',
     './docs/swagger/solana-routes.yml',
+    './docs/swagger/clob-routes.yml',
+    './docs/swagger/serum-routes.yml',
   ]
 );
 
@@ -176,20 +158,20 @@
       Math.random().toString(16).substr(2, 14)
     );
   }
-  logger.info(`⚡️ Gateway API listening on port ${port}`);
+  logger.info(`⚡️ Starting Gateway API on port ${port}...`);
   if (ConfigManagerV2.getInstance().get('server.unsafeDevModeWithHTTP')) {
     logger.info('Running in UNSAFE HTTP! This could expose private keys.');
     await gatewayApp.listen(port);
   } else {
     try {
       await addHttps(gatewayApp).listen(port);
+      logger.info('The gateway server is secured behind HTTPS.');
     } catch (e) {
       logger.error(
         `Failed to start the server with https. Confirm that the SSL certificate files exist and are correct. Error: ${e}`
       );
-      process.exit(2);
+      process.exit();
     }
-    logger.info('The gateway server is secured behind HTTPS.');
   }
 
   await startSwagger();
