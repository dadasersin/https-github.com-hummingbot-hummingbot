--- conflicted
+++ resolved
@@ -407,28 +407,7 @@
     }
     if (swapRes.status == 200 && swapRes.data.code == 200) {
       const swapData = swapRes.data.data;
-<<<<<<< HEAD
-      if (!nonce) {
-        nonce = await this.chainInstance.nonceManager.getNextNonce(
-          wallet.address
-        );
-      }
-      const gas = Math.ceil(Number(swapData.estimatedGas) * 1.15);
-      const trans = {
-        nonce: nonce,
-        from: swapData.from,
-        to: swapData.to,
-        gasLimit: BigNumber.from(gas.toString()),
-        data: swapData.data,
-        value: BigNumber.from(swapData.value),
-        chainId: this.chainId,
-      };
-      const tx = await wallet.sendTransaction(trans);
-      logger.info(tx);
-      await this.chainInstance.nonceManager.commitNonce(wallet.address, nonce);
-      return tx;
-=======
-      return this.avalanche.nonceManager.provideNonce(
+      return this.chainInstance.nonceManager.provideNonce(
         nonce,
         wallet.address,
         async (nextNonce) => {
@@ -448,7 +427,6 @@
           return tx;
         }
       );
->>>>>>> 9d8c3661
     }
     throw new HttpException(
       swapRes.status,
