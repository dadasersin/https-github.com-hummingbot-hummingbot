import { UniswapishPriceError } from '../../services/error-handler';
import { isFractionString } from '../../services/validators';
import { UniswapConfig } from './uniswap.config';
import routerAbi from './uniswap_v2_router_abi.json';
import {
  ContractInterface,
  ContractTransaction,
} from '@ethersproject/contracts';
import { AlphaRouter } from '@uniswap/smart-order-router';
import { Trade, SwapRouter } from '@uniswap/router-sdk';
import { MethodParameters } from '@uniswap/v3-sdk';
import {
  Token,
  CurrencyAmount,
  Percent,
  TradeType,
  Currency,
} from '@uniswap/sdk-core';
import { BigNumber, Transaction, Wallet } from 'ethers';
import { logger } from '../../services/logger';
import { percentRegexp } from '../../services/config-manager-v2';
import { Ethereum } from '../../chains/ethereum/ethereum';
import { ExpectedTrade, Uniswapish } from '../../services/common-interfaces';

export class Uniswap implements Uniswapish {
  private static _instances: { [name: string]: Uniswap };
  private ethereum: Ethereum;
  private _alphaRouter: AlphaRouter;
  private _router: string;
  private _routerAbi: ContractInterface;
  private _gasLimitEstimate: number;
  private _ttl: number;
  private _maximumHops: number;
  private chainId;
  private tokenList: Record<string, Token> = {};
  private _ready: boolean = false;

  private constructor(network: string) {
    const config = UniswapConfig.config;
    this.ethereum = Ethereum.getInstance(network);
    this.chainId = this.ethereum.chainId;
    this._ttl = UniswapConfig.config.ttl;
    this._maximumHops = UniswapConfig.config.maximumHops;
    this._alphaRouter = new AlphaRouter({
      chainId: this.chainId,
      provider: this.ethereum.provider,
    });
    this._routerAbi = routerAbi.abi;
    this._gasLimitEstimate = UniswapConfig.config.gasLimitEstimate;
    this._router = config.uniswapV3SmartOrderRouterAddress(network);
  }

  public static getInstance(chain: string, network: string): Uniswap {
    if (Uniswap._instances === undefined) {
      Uniswap._instances = {};
    }
    if (!(chain + network in Uniswap._instances)) {
      Uniswap._instances[chain + network] = new Uniswap(network);
    }

    return Uniswap._instances[chain + network];
  }

  /**
   * Given a token's address, return the connector's native representation of
   * the token.
   *
   * @param address Token address
   */
  public getTokenByAddress(address: string): Token {
    return this.tokenList[address];
  }

  public async init() {
    if (!this.ethereum.ready()) {
      await this.ethereum.init();
    }
    for (const token of this.ethereum.storedTokenList) {
      this.tokenList[token.address] = new Token(
        this.chainId,
        token.address,
        token.decimals,
        token.symbol,
        token.name
      );
    }
    this._ready = true;
  }

  public ready(): boolean {
    return this._ready;
  }

  /**
   * Router address.
   */
  public get router(): string {
    return this._router;
  }

  /**
   * AlphaRouter instance.
   */
  public get alphaRouter(): AlphaRouter {
    return this._alphaRouter;
  }

  /**
   * Router smart contract ABI.
   */
  public get routerAbi(): ContractInterface {
    return this._routerAbi;
  }

  /**
   * Default gas limit used to estimate gasCost for swap transactions.
   */
  public get gasLimitEstimate(): number {
    return this._gasLimitEstimate;
  }

  /**
   * Default time-to-live for swap transactions, in seconds.
   */
  public get ttl(): number {
    return this._ttl;
  }

  /**
   * Default maximum number of hops for to go through for a swap transactions.
   */
  public get maximumHops(): number {
    return this._maximumHops;
  }

  /**
   * Gets the allowed slippage percent from the optional parameter or the value
   * in the configuration.
   *
   * @param allowedSlippageStr (Optional) should be of the form '1/10'.
   */
  public getAllowedSlippage(allowedSlippageStr?: string): Percent {
    if (allowedSlippageStr != null && isFractionString(allowedSlippageStr)) {
      const fractionSplit = allowedSlippageStr.split('/');
      return new Percent(fractionSplit[0], fractionSplit[1]);
    }

    const allowedSlippage = UniswapConfig.config.allowedSlippage;
    const nd = allowedSlippage.match(percentRegexp);
    if (nd) return new Percent(nd[1], nd[2]);
    throw new Error(
      'Encountered a malformed percent string in the config for ALLOWED_SLIPPAGE.'
    );
  }

  /**
   * Given the amount of `baseToken` to put into a transaction, calculate the
   * amount of `quoteToken` that can be expected from the transaction.
   *
   * This is typically used for calculating token sell prices.
   *
   * @param baseToken Token input for the transaction
   * @param quoteToken Output from the transaction
   * @param amount Amount of `baseToken` to put into the transaction
   */
  async estimateSellTrade(
    baseToken: Token,
    quoteToken: Token,
    amount: BigNumber,
    allowedSlippage?: string
  ): Promise<ExpectedTrade> {
    const nativeTokenAmount: CurrencyAmount<Token> =
      CurrencyAmount.fromRawAmount(baseToken, amount.toString());

    logger.info(
      `Fetching trade data for ${baseToken.address}-${quoteToken.address}.`
    );

    const route = await this._alphaRouter.route(
      nativeTokenAmount,
      quoteToken,
      TradeType.EXACT_INPUT,
      undefined,
      {
        maxSwapsPerPath: this.maximumHops,
      }
    );

    if (!route) {
      throw new UniswapishPriceError(
        `priceSwapIn: no trade pair found for ${baseToken} to ${quoteToken}.`
      );
    }
    logger.info(
      `Best trade for ${baseToken.address}-${quoteToken.address}: ` +
        `${route.trade.executionPrice.toFixed(6)}` +
        `${baseToken.symbol}.`
    );
    const expectedAmount = route.trade.minimumAmountOut(
      this.getAllowedSlippage(allowedSlippage)
    );
    return { trade: route.trade, expectedAmount };
  }

  /**
   * Given the amount of `baseToken` desired to acquire from a transaction,
   * calculate the amount of `quoteToken` needed for the transaction.
   *
   * This is typically used for calculating token buy prices.
   *
   * @param quoteToken Token input for the transaction
   * @param baseToken Token output from the transaction
   * @param amount Amount of `baseToken` desired from the transaction
   */
  async estimateBuyTrade(
    quoteToken: Token,
    baseToken: Token,
    amount: BigNumber,
    allowedSlippage?: string
  ): Promise<ExpectedTrade> {
    const nativeTokenAmount: CurrencyAmount<Token> =
      CurrencyAmount.fromRawAmount(baseToken, amount.toString());
    logger.info(
      `Fetching pair data for ${quoteToken.address}-${baseToken.address}.`
    );
    const route = await this._alphaRouter.route(
      nativeTokenAmount,
      quoteToken,
      TradeType.EXACT_OUTPUT,
      undefined,
      {
        maxSwapsPerPath: this.maximumHops,
      }
    );
    if (!route) {
      throw new UniswapishPriceError(
        `priceSwapOut: no trade pair found for ${quoteToken.address} to ${baseToken.address}.`
      );
    }
    logger.info(
      `Best trade for ${quoteToken.address}-${baseToken.address}: ` +
        `${route.trade.executionPrice.invert().toFixed(6)} ` +
        `${baseToken.symbol}.`
    );

    const expectedAmount = route.trade.maximumAmountIn(
      this.getAllowedSlippage(allowedSlippage)
    );
    return { trade: route.trade, expectedAmount };
  }

  /**
   * Given a wallet and a Uniswap trade, try to execute it on blockchain.
   *
   * @param wallet Wallet
   * @param trade Expected trade
   * @param gasPrice Base gas price, for pre-EIP1559 transactions
   * @param uniswapRouter Router smart contract address
   * @param ttl How long the swap is valid before expiry, in seconds
   * @param _abi Router contract ABI
   * @param gasLimit Gas limit
   * @param nonce (Optional) EVM transaction nonce
   * @param maxFeePerGas (Optional) Maximum total fee per gas you want to pay
   * @param maxPriorityFeePerGas (Optional) Maximum tip per gas you want to pay
   */
  async executeTrade(
    wallet: Wallet,
    trade: Trade<Currency, Currency, TradeType>,
    gasPrice: number,
    uniswapRouter: string,
    ttl: number,
    _abi: ContractInterface,
    gasLimit: number,
    nonce?: number,
    maxFeePerGas?: BigNumber,
    maxPriorityFeePerGas?: BigNumber,
    allowedSlippage?: string
  ): Promise<Transaction> {
    const methodParameters: MethodParameters = SwapRouter.swapCallParameters(
      trade,
      {
        deadlineOrPreviousBlockhash: Math.floor(Date.now() / 1000 + ttl),
        recipient: wallet.address,
        slippageTolerance: this.getAllowedSlippage(allowedSlippage),
      }
    );

<<<<<<< HEAD
    if (nonce === undefined) {
      nonce = await this.ethereum.nonceManager.getNextNonce(wallet.address);
    }
    let tx: ContractTransaction;
    if (maxFeePerGas !== undefined || maxPriorityFeePerGas !== undefined) {
      tx = await wallet.sendTransaction({
        data: methodParameters.calldata,
        to: uniswapRouter,
        gasLimit: gasLimit.toFixed(0),
        value: methodParameters.value,
        nonce: nonce,
        maxFeePerGas,
        maxPriorityFeePerGas,
      });
    } else {
      tx = await wallet.sendTransaction({
        data: methodParameters.calldata,
        to: this.router,
        gasPrice: (gasPrice * 1e9).toFixed(0),
        gasLimit: gasLimit.toFixed(0),
        value: methodParameters.value,
        nonce: nonce,
      });
    }

    logger.info(tx);
    await this.ethereum.nonceManager.commitNonce(wallet.address, nonce);
    return tx;
=======
    return this.chain.nonceManager.provideNonce(
      nonce,
      wallet.address,
      async (nextNonce) => {
        let tx: ContractTransaction;
        if (maxFeePerGas !== undefined || maxPriorityFeePerGas !== undefined) {
          tx = await wallet.sendTransaction({
            data: methodParameters.calldata,
            to: uniswapRouter,
            gasLimit: gasLimit.toFixed(0),
            value: methodParameters.value,
            nonce: nextNonce,
            maxFeePerGas,
            maxPriorityFeePerGas,
          });
        } else {
          tx = await wallet.sendTransaction({
            data: methodParameters.calldata,
            to: this.router,
            gasPrice: (gasPrice * 1e9).toFixed(0),
            gasLimit: gasLimit.toFixed(0),
            value: methodParameters.value,
            nonce: nextNonce,
          });
        }
        logger.info(JSON.stringify(tx));
        return tx;
      }
    );
>>>>>>> 9d8c3661
  }
}<|MERGE_RESOLUTION|>--- conflicted
+++ resolved
@@ -20,11 +20,12 @@
 import { logger } from '../../services/logger';
 import { percentRegexp } from '../../services/config-manager-v2';
 import { Ethereum } from '../../chains/ethereum/ethereum';
+import { Polygon } from '../../chains/polygon/polygon';
 import { ExpectedTrade, Uniswapish } from '../../services/common-interfaces';
 
 export class Uniswap implements Uniswapish {
   private static _instances: { [name: string]: Uniswap };
-  private ethereum: Ethereum;
+  private chain: Ethereum | Polygon;
   private _alphaRouter: AlphaRouter;
   private _router: string;
   private _routerAbi: ContractInterface;
@@ -35,15 +36,19 @@
   private tokenList: Record<string, Token> = {};
   private _ready: boolean = false;
 
-  private constructor(network: string) {
+  private constructor(chain: string, network: string) {
     const config = UniswapConfig.config;
-    this.ethereum = Ethereum.getInstance(network);
-    this.chainId = this.ethereum.chainId;
+    if (chain === 'ethereum') {
+      this.chain = Ethereum.getInstance(network);
+    } else {
+      this.chain = Polygon.getInstance(network);
+    }
+    this.chainId = this.chain.chainId;
     this._ttl = UniswapConfig.config.ttl;
     this._maximumHops = UniswapConfig.config.maximumHops;
     this._alphaRouter = new AlphaRouter({
       chainId: this.chainId,
-      provider: this.ethereum.provider,
+      provider: this.chain.provider,
     });
     this._routerAbi = routerAbi.abi;
     this._gasLimitEstimate = UniswapConfig.config.gasLimitEstimate;
@@ -55,7 +60,7 @@
       Uniswap._instances = {};
     }
     if (!(chain + network in Uniswap._instances)) {
-      Uniswap._instances[chain + network] = new Uniswap(network);
+      Uniswap._instances[chain + network] = new Uniswap(chain, network);
     }
 
     return Uniswap._instances[chain + network];
@@ -72,10 +77,10 @@
   }
 
   public async init() {
-    if (!this.ethereum.ready()) {
-      await this.ethereum.init();
-    }
-    for (const token of this.ethereum.storedTokenList) {
+    if (!this.chain.ready()) {
+      await this.chain.init();
+    }
+    for (const token of this.chain.storedTokenList) {
       this.tokenList[token.address] = new Token(
         this.chainId,
         token.address,
@@ -285,36 +290,6 @@
       }
     );
 
-<<<<<<< HEAD
-    if (nonce === undefined) {
-      nonce = await this.ethereum.nonceManager.getNextNonce(wallet.address);
-    }
-    let tx: ContractTransaction;
-    if (maxFeePerGas !== undefined || maxPriorityFeePerGas !== undefined) {
-      tx = await wallet.sendTransaction({
-        data: methodParameters.calldata,
-        to: uniswapRouter,
-        gasLimit: gasLimit.toFixed(0),
-        value: methodParameters.value,
-        nonce: nonce,
-        maxFeePerGas,
-        maxPriorityFeePerGas,
-      });
-    } else {
-      tx = await wallet.sendTransaction({
-        data: methodParameters.calldata,
-        to: this.router,
-        gasPrice: (gasPrice * 1e9).toFixed(0),
-        gasLimit: gasLimit.toFixed(0),
-        value: methodParameters.value,
-        nonce: nonce,
-      });
-    }
-
-    logger.info(tx);
-    await this.ethereum.nonceManager.commitNonce(wallet.address, nonce);
-    return tx;
-=======
     return this.chain.nonceManager.provideNonce(
       nonce,
       wallet.address,
@@ -344,6 +319,5 @@
         return tx;
       }
     );
->>>>>>> 9d8c3661
   }
 }