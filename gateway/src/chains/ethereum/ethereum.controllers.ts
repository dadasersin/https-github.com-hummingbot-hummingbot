import ethers, {
  constants,
  Wallet,
  utils,
  BigNumber,
  Transaction,
} from 'ethers';
import { latency, bigNumberWithDecimalToStr } from '../../services/base';
import {
  HttpException,
  OUT_OF_GAS_ERROR_CODE,
  OUT_OF_GAS_ERROR_MESSAGE,
  LOAD_WALLET_ERROR_CODE,
  LOAD_WALLET_ERROR_MESSAGE,
  TOKEN_NOT_SUPPORTED_ERROR_CODE,
  TOKEN_NOT_SUPPORTED_ERROR_MESSAGE,
} from '../../services/error-handler';
import { tokenValueToString } from '../../services/base';
import { TokenInfo } from '../../services/ethereum-base';
import { getConnector } from '../../services/connection-manager';

import {
  CustomTransactionReceipt,
  CustomTransaction,
  CustomTransactionResponse,
} from './ethereum.requests';
import {
  Ethereumish,
  UniswapLPish,
  Uniswapish,
} from '../../services/common-interfaces';
import {
  NonceRequest,
  NonceResponse,
  AllowancesRequest,
  AllowancesResponse,
  ApproveRequest,
  ApproveResponse,
  CancelRequest,
  CancelResponse,
} from '../../evm/evm.requests';
import {
<<<<<<< HEAD
  BalancesRequest,
  BalancesResponse,
=======
  PollRequest,
  PollResponse,
  BalanceRequest,
  BalanceResponse,
>>>>>>> 75d6a8bd
} from '../../network/network.requests';
import { logger } from '../../services/logger';

export async function nonce(
  ethereum: Ethereumish,
  req: NonceRequest
): Promise<NonceResponse> {
  // get the address via the public key since we generally use the public
  // key to interact with gateway and the address is not part of the user config
  const wallet = await ethereum.getWallet(req.address);
  const nonce = await ethereum.nonceManager.getNonce(wallet.address);
  return { nonce };
}

export const getTokenSymbolsToTokens = (
  ethereum: Ethereumish,
  tokenSymbols: Array<string>
): Record<string, TokenInfo> => {
  const tokens: Record<string, TokenInfo> = {};

  for (let i = 0; i < tokenSymbols.length; i++) {
    const symbol = tokenSymbols[i];
    const token = ethereum.getTokenBySymbol(symbol);
    if (token) tokens[symbol] = token;
  }

  return tokens;
};

export async function allowances(
  ethereumish: Ethereumish,
  req: AllowancesRequest
): Promise<AllowancesResponse | string> {
  const initTime = Date.now();
  const wallet = await ethereumish.getWallet(req.address);
  const tokens = getTokenSymbolsToTokens(ethereumish, req.tokenSymbols);
  const spender = ethereumish.getSpender(req.spender);

  const approvals: Record<string, string> = {};
  await Promise.all(
    Object.keys(tokens).map(async (symbol) => {
      // instantiate a contract and pass in provider for read-only access
      const contract = ethereumish.getContract(
        tokens[symbol].address,
        ethereumish.provider
      );
      approvals[symbol] = tokenValueToString(
        await ethereumish.getERC20Allowance(
          contract,
          wallet,
          spender,
          tokens[symbol].decimals
        )
      );
    })
  );

  return {
    network: ethereumish.chain,
    timestamp: initTime,
    latency: latency(initTime, Date.now()),
    spender: spender,
    approvals: approvals,
  };
}

export async function balances(
  ethereumish: Ethereumish,
  req: BalancesRequest
): Promise<BalancesResponse | string> {
  const initTime = Date.now();

  let wallet: Wallet;
  try {
    wallet = await ethereumish.getWallet(req.address);
  } catch (err) {
    throw new HttpException(
      500,
      LOAD_WALLET_ERROR_MESSAGE + err,
      LOAD_WALLET_ERROR_CODE
    );
  }
  const tokens = getTokenSymbolsToTokens(ethereumish, req.tokenSymbols);
  const balances: Record<string, string> = {};
  if (req.tokenSymbols.includes(ethereumish.nativeTokenSymbol)) {
    balances[ethereumish.nativeTokenSymbol] = tokenValueToString(
      await ethereumish.getNativeBalance(wallet)
    );
  }
  await Promise.all(
    Object.keys(tokens).map(async (symbol) => {
      if (tokens[symbol] !== undefined) {
        const address = tokens[symbol].address;
        const decimals = tokens[symbol].decimals;
        // instantiate a contract and pass in provider for read-only access
        const contract = ethereumish.getContract(address, ethereumish.provider);
        const balance = await ethereumish.getERC20Balance(
          contract,
          wallet,
          decimals
        );
        balances[symbol] = tokenValueToString(balance);
      }
    })
  );

  if (!Object.keys(balances).length) {
    throw new HttpException(
      500,
      TOKEN_NOT_SUPPORTED_ERROR_MESSAGE,
      TOKEN_NOT_SUPPORTED_ERROR_CODE
    );
  }

  return {
    network: ethereumish.chain,
    timestamp: initTime,
    latency: latency(initTime, Date.now()),
    balances: balances,
  };
}

const toEthereumTransaction = (transaction: Transaction): CustomTransaction => {
  let maxFeePerGas = null;
  if (transaction.maxFeePerGas) {
    maxFeePerGas = transaction.maxFeePerGas.toString();
  }
  let maxPriorityFeePerGas = null;
  if (transaction.maxPriorityFeePerGas) {
    maxPriorityFeePerGas = transaction.maxPriorityFeePerGas.toString();
  }
  let gasLimit = null;
  if (transaction.gasLimit) {
    gasLimit = transaction.gasLimit.toString();
  }
  return {
    ...transaction,
    maxPriorityFeePerGas,
    maxFeePerGas,
    gasLimit,
    value: transaction.value.toString(),
  };
};

export async function approve(
  ethereumish: Ethereumish,
  req: ApproveRequest
): Promise<ApproveResponse | string> {
  const { amount, nonce, address, token, maxFeePerGas, maxPriorityFeePerGas } =
    req;

  const spender = ethereumish.getSpender(req.spender);
  const initTime = Date.now();
  let wallet: Wallet;
  try {
    wallet = await ethereumish.getWallet(address);
  } catch (err) {
    throw new HttpException(
      500,
      LOAD_WALLET_ERROR_MESSAGE + err,
      LOAD_WALLET_ERROR_CODE
    );
  }
  const fullToken = ethereumish.getTokenBySymbol(token);
  if (!fullToken) {
    throw new HttpException(
      500,
      TOKEN_NOT_SUPPORTED_ERROR_MESSAGE + token,
      TOKEN_NOT_SUPPORTED_ERROR_CODE
    );
  }
  const amountBigNumber = amount
    ? utils.parseUnits(amount, fullToken.decimals)
    : constants.MaxUint256;

  let maxFeePerGasBigNumber;
  if (maxFeePerGas) {
    maxFeePerGasBigNumber = BigNumber.from(maxFeePerGas);
  }
  let maxPriorityFeePerGasBigNumber;
  if (maxPriorityFeePerGas) {
    maxPriorityFeePerGasBigNumber = BigNumber.from(maxPriorityFeePerGas);
  }
  // instantiate a contract and pass in wallet, which act on behalf of that signer
  const contract = ethereumish.getContract(fullToken.address, wallet);

  // convert strings to BigNumber
  // call approve function
  const approval = await ethereumish.approveERC20(
    contract,
    wallet,
    spender,
    amountBigNumber,
    nonce,
    maxFeePerGasBigNumber,
    maxPriorityFeePerGasBigNumber,
    ethereumish.gasPrice
  );

  if (approval.hash) {
    await ethereumish.txStorage.saveTx(
      ethereumish.chain,
      ethereumish.chainId,
      approval.hash,
      new Date(),
      ethereumish.gasPrice
    );
  }

  return {
    network: ethereumish.chain,
    timestamp: initTime,
    latency: latency(initTime, Date.now()),
    tokenAddress: fullToken.address,
    spender: spender,
    amount: bigNumberWithDecimalToStr(amountBigNumber, fullToken.decimals),
    nonce: approval.nonce,
    approval: toEthereumTransaction(approval),
  };
}

// TransactionReceipt from ethers uses BigNumber which is not easy to interpret directly from JSON.
// Transform those BigNumbers to string and pass the rest of the data without changes.

const toEthereumTransactionReceipt = (
  receipt: ethers.providers.TransactionReceipt | null
): CustomTransactionReceipt | null => {
  if (receipt) {
    let effectiveGasPrice = null;
    if (receipt.effectiveGasPrice) {
      effectiveGasPrice = receipt.effectiveGasPrice.toString();
    }
    return {
      ...receipt,
      gasUsed: receipt.gasUsed.toString(),
      cumulativeGasUsed: receipt.cumulativeGasUsed.toString(),
      effectiveGasPrice,
    };
  }

  return null;
};

const toEthereumTransactionResponse = (
  response: ethers.providers.TransactionResponse | null
): CustomTransactionResponse | null => {
  if (response) {
    let gasPrice = null;
    if (response.gasPrice) {
      gasPrice = response.gasPrice.toString();
    }
    return {
      ...response,
      gasPrice,
      gasLimit: response.gasLimit.toString(),
      value: response.value.toString(),
    };
  }

  return null;
};

export function willTxSucceed(
  txDuration: number,
  txDurationLimit: number,
  txGasPrice: number,
  currentGasPrice: number
): boolean {
  if (txDuration > txDurationLimit && currentGasPrice > txGasPrice) {
    return false;
  }
  return true;
}

// txStatus
// -1: not in the mempool or failed
// 1: succeeded
// 2: in the mempool and likely to succeed
// 3: in the mempool and likely to fail
// 0: in the mempool but we dont have data to guess its status
export async function poll(
  ethereumish: Ethereumish,
  req: PollRequest
): Promise<PollResponse> {
  const initTime = Date.now();
  const currentBlock = await ethereumish.getCurrentBlockNumber();
  const txData = await ethereumish.getTransaction(req.txHash);
  let txBlock, txReceipt, txStatus;
  if (!txData) {
    // tx not found, didn't reach the mempool or it never existed
    txBlock = -1;
    txReceipt = null;
    txStatus = -1;
  } else {
    txReceipt = await ethereumish.getTransactionReceipt(req.txHash);
    if (txReceipt === null) {
      // tx is in the mempool
      txBlock = -1;
      txReceipt = null;
      txStatus = 0;

      const transactions = await ethereumish.txStorage.getTxs(
        ethereumish.chain,
        ethereumish.chainId
      );

      if (transactions[txData.hash]) {
        const data: [Date, number] = transactions[txData.hash];
        const now = new Date();
        const txDuration = Math.abs(now.getTime() - data[0].getTime());
        if (
          willTxSucceed(txDuration, 60000 * 3, data[1], ethereumish.gasPrice)
        ) {
          txStatus = 2;
        } else {
          txStatus = 3;
        }
      }
    } else {
      // tx has been processed
      txBlock = txReceipt.blockNumber;
      txStatus = typeof txReceipt.status === 'number' ? 1 : -1;
      if (txReceipt.status === 0) {
        const gasUsed = BigNumber.from(txReceipt.gasUsed).toNumber();
        const gasLimit = BigNumber.from(txData.gasLimit).toNumber();
        if (gasUsed / gasLimit > 0.9) {
          throw new HttpException(
            503,
            OUT_OF_GAS_ERROR_MESSAGE,
            OUT_OF_GAS_ERROR_CODE
          );
        }
      }
      // decode logs
      if (req.connector) {
        try {
          const connector: Uniswapish | UniswapLPish = await getConnector(
            req.chain,
            req.network,
            req.connector
          );
          txReceipt.logs = connector.abiDecoder?.decodeLogs(txReceipt.logs);
        } catch (e) {
          logger.error(e);
        }
      }
    }
  }

  logger.info(
    `Poll ${ethereumish.chain}, txHash ${req.txHash}, status ${txStatus}.`
  );
  return {
    network: ethereumish.chain,
    currentBlock,
    timestamp: initTime,
    txHash: req.txHash,
    txBlock,
    txStatus,
    txData: toEthereumTransactionResponse(txData),
    txReceipt: toEthereumTransactionReceipt(txReceipt),
  };
}

export async function cancel(
  ethereumish: Ethereumish,
  req: CancelRequest
): Promise<CancelResponse> {
  const initTime = Date.now();
  let wallet: Wallet;
  try {
    wallet = await ethereumish.getWallet(req.address);
  } catch (err) {
    throw new HttpException(
      500,
      LOAD_WALLET_ERROR_MESSAGE + err,
      LOAD_WALLET_ERROR_CODE
    );
  }

  // call cancelTx function
  const cancelTx = await ethereumish.cancelTx(wallet, req.nonce);

  logger.info(
    `Cancelled transaction at nonce ${req.nonce}, cancel txHash ${cancelTx.hash}.`
  );

  return {
    network: ethereumish.chain,
    timestamp: initTime,
    latency: latency(initTime, Date.now()),
    txHash: cancelTx.hash,
  };
}<|MERGE_RESOLUTION|>--- conflicted
+++ resolved
@@ -40,15 +40,10 @@
   CancelResponse,
 } from '../../evm/evm.requests';
 import {
-<<<<<<< HEAD
+  PollRequest,
+  PollResponse,
   BalancesRequest,
   BalancesResponse,
-=======
-  PollRequest,
-  PollResponse,
-  BalanceRequest,
-  BalanceResponse,
->>>>>>> 75d6a8bd
 } from '../../network/network.requests';
 import { logger } from '../../services/logger';
 
