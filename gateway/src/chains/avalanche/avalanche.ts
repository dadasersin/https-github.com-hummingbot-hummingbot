--- conflicted
+++ resolved
@@ -24,14 +24,10 @@
       replaceOrAppend(config.network.nodeURL, config.nodeAPIKey),
       config.network.tokenListSource,
       config.network.tokenListType,
-<<<<<<< HEAD
-      config.manualGasPrice
-=======
       config.manualGasPrice,
       config.gasLimit,
       ConfigManagerV2.getInstance().get('database.nonceDbPath'),
       ConfigManagerV2.getInstance().get('database.transactionDbPath')
->>>>>>> e1cf1d4b
     );
     this._chain = config.network.name;
     this._nativeTokenSymbol = config.nativeCurrencySymbol;
